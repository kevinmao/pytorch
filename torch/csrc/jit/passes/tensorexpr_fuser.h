#pragma once

#include <torch/csrc/WindowsTorchApiMacro.h>
#include <torch/csrc/jit/passes/pass_manager.h>
#include <memory>

namespace torch {
namespace jit {

struct Graph;

// Run TensorExpressions-based fuser.
TORCH_API void fuseTensorExprs(std::shared_ptr<Graph>& graph);

<<<<<<< HEAD
struct TORCH_API RegisterTensorExprFuser
    : public PassManager<RegisterTensorExprFuser> {
  static void registerPass() {
    PassManager::registerPass(fuseTensorExprs);
  }
  static void clearPass() {
    PassManager::clearPass();
  }
};
=======
TORCH_API void setTensorExprFuserEnabled(bool val);
>>>>>>> eb421997

} // namespace jit
} // namespace torch<|MERGE_RESOLUTION|>--- conflicted
+++ resolved
@@ -12,19 +12,7 @@
 // Run TensorExpressions-based fuser.
 TORCH_API void fuseTensorExprs(std::shared_ptr<Graph>& graph);
 
-<<<<<<< HEAD
-struct TORCH_API RegisterTensorExprFuser
-    : public PassManager<RegisterTensorExprFuser> {
-  static void registerPass() {
-    PassManager::registerPass(fuseTensorExprs);
-  }
-  static void clearPass() {
-    PassManager::clearPass();
-  }
-};
-=======
 TORCH_API void setTensorExprFuserEnabled(bool val);
->>>>>>> eb421997
 
 } // namespace jit
 } // namespace torch