--- conflicted
+++ resolved
@@ -2596,15 +2596,10 @@
   InsertPrepackUnpack(graph);
   ConstantPropagation(graph);
   QuantFusion(graph);
-<<<<<<< HEAD
   GRAPH_DUMP("After quant fusion:", graph);
-  //return freeze_module(module);
-  return module;
-=======
   auto frozen = freeze_module(module);
   FoldQuantizedPrepackingOps(frozen);
   return frozen;
->>>>>>> 037118ef
 }
 
 } // namespace jit
