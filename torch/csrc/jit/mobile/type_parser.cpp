#include <torch/csrc/jit/mobile/type_parser.h>
#include <ATen/core/jit_type.h>
#include <torch/csrc/jit/frontend/parser_constants.h>
#include <torch/custom_class.h>
#include <queue>

namespace torch {
namespace jit {
const std::unordered_map<std::string, c10::TypePtr>& string_to_type_lut();
}
} // namespace torch

using torch::jit::string_to_type_lut;
using torch::jit::valid_single_char_tokens;

namespace c10 {
namespace {
bool isSpecialChar(char a) {
  for (const char* c = valid_single_char_tokens; *c; c++) {
    if (a == *c)
      return true;
  }
  return false;
}

class TypeParser {
 public:
  explicit TypeParser(std::string pythonStr)
      : pythonStr_(std::move(pythonStr)), start_(0) {
    lex();
  }

  TypePtr parse() {
    std::string token = next();
    auto simpleTypeIt = string_to_type_lut().find(token);
    if (simpleTypeIt != string_to_type_lut().end()) {
      if (cur() != "]" && cur() != "," && cur() != "") {
        TORCH_CHECK(
            false, "Simple type ", token, " is followed by ", "invalid chars.");
      }
      return simpleTypeIt->second;
    } else if (token == "List") {
      return CreateSingleElementType<ListType>();
    } else if (token == "Optional") {
      return CreateSingleElementType<OptionalType>();
    } else if (token == "Future") {
      return CreateSingleElementType<FutureType>();
    } else if (token == "Dict") {
      expect("[");
      auto key = parse();
      expect(",");
      auto val = parse();
      expect("]");
      return DictType::create(key, val);
    } else if (token == "Tuple") {
      std::vector<TypePtr> types;
      expect("[");
      while (cur() != "]") {
        types.emplace_back(parse());
        if (cur() != "]") {
          expect(",");
        }
      }
      expect("]");
      return TupleType::create(types);
    } else if (token == "__torch__") {
      return parseClassType();
    } else {
      TORCH_CHECK(
          false,
          "Type ",
          token,
          " is not supported in the parser, ",
          "or the token is in wrong format.");
    }
    return nullptr;
  }

 private:
  TypePtr parseClassType() {
<<<<<<< HEAD
    std::vector<std::string> expected_atoms{
      ".", "torch", ".", "classes", "."
    };
    for (const auto & atom : expected_atoms) {
=======
    std::vector<std::string> expected_atoms{".", "torch", ".", "classes", "."};
    for (const auto& atom : expected_atoms) {
>>>>>>> 13912537
      expect(atom);
    }

    std::string ns = next();
    expect(".");
    std::string classname = next();

<<<<<<< HEAD
    return torch::getCustomClass(std::string("__torch__.torch.classes." + ns + "." + classname));
=======
    return torch::getCustomClass(
        std::string("__torch__.torch.classes." + ns + "." + classname));
>>>>>>> 13912537
  }

  void expect(const std::string& s) {
    auto token = next();
    TORCH_CHECK(
        token == s,
        "Error when parsing type ",
        pythonStr_,
        "Expect ",
        s,
        ", but get ",
        token);
  }

  template <class T>
  TypePtr CreateSingleElementType() {
    expect("[");
    auto result = T::create(parse());
    expect("]");
    return result;
  }

  void lex() {
    // skip white spaces
    while (start_ < pythonStr_.size() && pythonStr_[start_] == ' ')
      ++start_;
    if (start_ < pythonStr_.size()) {
      if (isSpecialChar(pythonStr_[start_])) {
        next_token_ = pythonStr_.substr(start_++, 1);
      } else { // A word
        size_t end = start_;
        for (; end < pythonStr_.size() && !isSpecialChar(pythonStr_[end]) &&
             pythonStr_[end] != ' ';
             ++end)
          ;
        next_token_ = pythonStr_.substr(start_, end - start_);
        start_ = end;
      }
    }
  }

  std::string next() {
    TORCH_CHECK(
        !next_token_.empty(),
        "Empty token queue in mobile type parser.",
        "Check the format of the type string and make sure it's correct.");
    std::string token = next_token_;
    next_token_ = "";
    lex();
    return token;
  }

  std::string& cur() {
    return next_token_;
  }

  std::string pythonStr_;
  size_t start_;
  std::string next_token_;
};
} // namespace

TORCH_API TypePtr parseType(const std::string& pythonStr) {
  TypeParser paser(pythonStr);
  return paser.parse();
}
} // namespace c10<|MERGE_RESOLUTION|>--- conflicted
+++ resolved
@@ -78,15 +78,8 @@
 
  private:
   TypePtr parseClassType() {
-<<<<<<< HEAD
-    std::vector<std::string> expected_atoms{
-      ".", "torch", ".", "classes", "."
-    };
-    for (const auto & atom : expected_atoms) {
-=======
     std::vector<std::string> expected_atoms{".", "torch", ".", "classes", "."};
     for (const auto& atom : expected_atoms) {
->>>>>>> 13912537
       expect(atom);
     }
 
@@ -94,12 +87,8 @@
     expect(".");
     std::string classname = next();
 
-<<<<<<< HEAD
-    return torch::getCustomClass(std::string("__torch__.torch.classes." + ns + "." + classname));
-=======
     return torch::getCustomClass(
         std::string("__torch__.torch.classes." + ns + "." + classname));
->>>>>>> 13912537
   }
 
   void expect(const std::string& s) {
