#pragma once
#include <c10/util/Optional.h>
#include <memory>
#include <vector>

#include <ATen/core/ivalue.h>
#include <torch/csrc/WindowsTorchApiMacro.h>

namespace at {
class Tensor;
}
namespace c10 {
struct IValue;
struct OperatorName;
} // namespace c10

namespace torch {
namespace jit {

// The interpreter run Graphs with Tensor inputs and Tensor outputs
// a separate component in the autograd handles unwrapping and wrapping
// variable objects for use in the interpreter.

struct Node;
struct GraphExecutor;
struct CodeImpl;
struct InterpreterStateImpl;
struct Graph;
struct Node;
struct Instruction;
using Stack = std::vector<c10::IValue>;
using c10::ivalue::Future;

struct TORCH_API Code {
  Code() : pImpl(nullptr) {}
  // remaining_bailout_depth is irrelevant in a `Code` object unless the `Code`
  // is directly created by `GraphExecutor` in which case it's likely to contain
  // `prim::BailOut`s to control the maximum depth of bailout chains
  explicit Code(
      const std::shared_ptr<Graph>& graph,
      std::string function_name,
      size_t remaining_bailout_depth = 0);
  ~Code();

  const std::vector<GraphExecutor*>& grad_executors();

  explicit operator bool() const {
    return pImpl != nullptr;
  }
  size_t num_inputs() const;
  size_t num_outputs() const;
  size_t num_bailouts() const;
  const std::vector<c10::IValue>& constant_table() const;
  const std::vector<c10::TypePtr>& type_table() const;
  const std::vector<Instruction>& instructions() const;
  const std::vector<Node*>& instructions_source() const;
  void request_bailout(size_t index);
  size_t register_size() const;

 private:
  std::shared_ptr<CodeImpl> pImpl;
  friend struct InterpreterStateImpl;
  friend std::ostream& operator<<(std::ostream& out, const Code& code);
};

struct InterpreterState {
  TORCH_API InterpreterState(const Code& code);
  TORCH_API void run(Stack& stack);
  c10::intrusive_ptr<Future> runAsync(Stack& stack);
  c10::intrusive_ptr<Future> getFuture();
  TORCH_API ~InterpreterState();

 private:
  InterpreterState(c10::intrusive_ptr<c10::intrusive_ptr_target> pImpl);
  // Ideally we should use c10::intrusive_ptr<InterpreterStateImpl> for pImpl;
  // but intrusive_ptr requires full definition of InterpreterStateImpl,
  // which we need to hide in the header.
  c10::intrusive_ptr<c10::intrusive_ptr_target> pImpl;
  friend struct InterpreterStateImpl;
};

// Created by wait()
struct Suspend : public std::exception {
  const char* what() const noexcept override {
    return "Suspend";
  }

  explicit Suspend(c10::intrusive_ptr<Future> future_)
      : future(std::move(future_)) {}

  c10::intrusive_ptr<Future> future;
};

// InterpreterContinuation propagates dist_autograd_context_id
// through (and only through) the forward pass manually, other
// thread local settings are propagated with ThreadLocalState
struct InterpreterContinuation {
  InterpreterContinuation(
      InterpreterState state_,
      Stack stack_,
      int64_t dist_autograd_context_id = 0)
<<<<<<< HEAD
      : state(state_),
        stack(std::move(stack_)) {
#ifdef USE_DISTRIBUTED
    dist_autograd_context_id_ = dist_autograd_context_id;
#endif
}
=======
      : state(state_), stack(std::move(stack_)) {
#ifdef USE_DISTRIBUTED
    dist_autograd_context_id_ = dist_autograd_context_id;
#endif
  }
>>>>>>> ba3cec86

  void operator()();

 private:
  InterpreterState state;
  Stack stack;
#ifdef USE_DISTRIBUTED
  int64_t dist_autograd_context_id_;
#endif
};

// what is the tensors type, including state from the current execution context
// that modifies how the tensor behaves. For instance if no_grad is enabled
// this will cause the TensorType to have requires_grad=False.
TORCH_API at::TensorTypePtr tensorTypeInCurrentExecutionContext(
    const at::Tensor& t);

} // namespace jit
} // namespace torch<|MERGE_RESOLUTION|>--- conflicted
+++ resolved
@@ -99,20 +99,11 @@
       InterpreterState state_,
       Stack stack_,
       int64_t dist_autograd_context_id = 0)
-<<<<<<< HEAD
-      : state(state_),
-        stack(std::move(stack_)) {
-#ifdef USE_DISTRIBUTED
-    dist_autograd_context_id_ = dist_autograd_context_id;
-#endif
-}
-=======
       : state(state_), stack(std::move(stack_)) {
 #ifdef USE_DISTRIBUTED
     dist_autograd_context_id_ = dist_autograd_context_id;
 #endif
   }
->>>>>>> ba3cec86
 
   void operator()();
 
