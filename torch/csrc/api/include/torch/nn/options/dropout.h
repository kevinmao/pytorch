#pragma once

#include <torch/arg.h>
#include <torch/csrc/WindowsTorchApiMacro.h>
#include <torch/types.h>

namespace torch {
namespace nn {

/// Options for the `Dropout` module.
///
/// Example:
/// ```
/// Dropout model(DropoutOptions().p(0.42).inplace(true));
/// ```
struct TORCH_API DropoutOptions {
  /* implicit */ DropoutOptions(double p = 0.5);

  /// The probability of an element to be zeroed. Default: 0.5
  TORCH_ARG(double, p) = 0.5;

  /// can optionally do the operation in-place. Default: False
  TORCH_ARG(bool, inplace) = false;
};

/// Options for the `Dropout2d` module.
///
/// Example:
/// ```
/// Dropout2d model(Dropout2dOptions().p(0.42).inplace(true));
/// ```
using Dropout2dOptions = DropoutOptions;

/// Options for the `Dropout3d` module.
///
/// Example:
/// ```
/// Dropout3d model(Dropout3dOptions().p(0.42).inplace(true));
/// ```
using Dropout3dOptions = DropoutOptions;

<<<<<<< HEAD
/// Options for the `FeatureDropout` module.
using FeatureDropoutOptions = DropoutOptions;

/// Options for the `AlphaDropout` module.
=======
/// Options for `AlphaDropout` module.
>>>>>>> 90ca7a1f
///
/// Example:
/// ```
/// AlphaDropout model(AlphaDropoutOptions(0.2).inplace(true));
/// ```
using AlphaDropoutOptions = DropoutOptions;

/// Options for the `FeatureAlphaDropout` module.
///
/// Example:
/// ```
/// FeatureAlphaDropout model(FeatureAlphaDropoutOptions(0.2).inplace(true));
/// ```
using FeatureAlphaDropoutOptions = DropoutOptions;

namespace functional {

/// Options for `torch::nn::functional::dropout`.
///
/// Example:
/// ```
/// namespace F = torch::nn::functional;
/// F::dropout(input, F::DropoutFuncOptions().p(0.5));
/// ```
struct TORCH_API DropoutFuncOptions {
  /// The probability of an element to be zeroed. Default: 0.5
  TORCH_ARG(double, p) = 0.5;

  TORCH_ARG(bool, training) = true;

  /// can optionally do the operation in-place. Default: False
  TORCH_ARG(bool, inplace) = false;
};

/// Options for `torch::nn::functional::dropout2d`.
///
/// Example:
/// ```
/// namespace F = torch::nn::functional;
/// F::dropout2d(input, F::Dropout2dFuncOptions().p(0.5));
/// ```
using Dropout2dFuncOptions = DropoutFuncOptions;

/// Options for `torch::nn::functional::dropout3d`.
///
/// Example:
/// ```
/// namespace F = torch::nn::functional;
/// F::dropout3d(input, F::Dropout3dFuncOptions().p(0.5));
/// ```
using Dropout3dFuncOptions = DropoutFuncOptions;

/// Options for `torch::nn::functional::alpha_dropout`.
///
/// Example:
/// ```
/// namespace F = torch::nn::functional;
/// F::alpha_dropout(input, F::AlphaDropoutFuncOptions().p(0.5).training(false));
/// ```
struct TORCH_API AlphaDropoutFuncOptions {
  TORCH_ARG(double, p) = 0.5;

  TORCH_ARG(bool, training) = false;

  TORCH_ARG(bool, inplace) = false;
};

/// Options for `torch::nn::functional::feature_alpha_dropout`.
///
/// Example:
/// ```
/// namespace F = torch::nn::functional;
/// F::feature_alpha_dropout(input, F::FeatureAlphaDropoutFuncOptions().p(0.5).training(false));
/// ```
struct TORCH_API FeatureAlphaDropoutFuncOptions {
  TORCH_ARG(double, p) = 0.5;

  TORCH_ARG(bool, training) = false;

  TORCH_ARG(bool, inplace) = false;
};

} // namespace functional

} // namespace nn
} // namespace torch<|MERGE_RESOLUTION|>--- conflicted
+++ resolved
@@ -39,14 +39,7 @@
 /// ```
 using Dropout3dOptions = DropoutOptions;
 
-<<<<<<< HEAD
-/// Options for the `FeatureDropout` module.
-using FeatureDropoutOptions = DropoutOptions;
-
 /// Options for the `AlphaDropout` module.
-=======
-/// Options for `AlphaDropout` module.
->>>>>>> 90ca7a1f
 ///
 /// Example:
 /// ```
