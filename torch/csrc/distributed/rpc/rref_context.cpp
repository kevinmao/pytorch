#include <torch/csrc/distributed/rpc/rref_context.h>
#include <torch/csrc/distributed/rpc/rref_proto.h>

#include <sstream>

namespace torch {
namespace distributed {
namespace rpc {

thread_local std::vector<std::shared_ptr<RRefContext::PendingUserState>>
    RRefContext::userTable_;
thread_local bool RRefContext::recording_ = false;

namespace callback {
void confirmPendingUser(
    const FutureMessage& futureMessage,
    const ForkId& expectedForkId) {
  if (!futureMessage.hasError()) {
    auto rr = RemoteRet::fromMessage(futureMessage.constValue());
    TORCH_INTERNAL_ASSERT(rr->forkId() == expectedForkId);
  }
  RRefContext::getInstance().delPendingUser(expectedForkId);
  // Potentially propagate to the userRRef?
  RRefContext::handleException(futureMessage);
}

c10::intrusive_ptr<RRef> finishCreatingOwnerRRef(
    const FutureMessage& futureMessage) {
  RRefContext::handleException(futureMessage);
  auto rr = RemoteRet::fromMessage(futureMessage.constValue());
  TORCH_INTERNAL_ASSERT(
      rr->rrefId() == rr->forkId(),
      "Expecting an OwnerRRef as RemoteRet but got a fork.");
  auto& ctx = RRefContext::getInstance();
  auto deletedRRef = ctx.delForkOfOwner(rr->rrefId(), rr->rrefId());
  return deletedRRef;
}

} // namespace callback

// Keys for RRef-related debug information.
const std::string kNumOwnerRRefs = "num_owner_rrefs";
const std::string kNumPendingUsers = "num_pending_users";
const std::string kNumForks = "num_forks";

RRefContext& RRefContext::getInstance() {
  // Leaky singleton to avoid module destructor races.
  static RRefContext* context = new RRefContext(RpcAgent::getCurrentRpcAgent());
  return *context;
}

std::vector<c10::intrusive_ptr<RRef>> RRefContext::destroyInstance(
    bool ignoreRRefLeak) {
  auto& ctx = RRefContext::getInstance();
  {
    std::lock_guard<std::mutex> lock(ctx.destroyedMutex_);
    ctx.destroyed_ = true;
  }
  ctx.checkRRefLeaks(ignoreRRefLeak);
  std::vector<c10::intrusive_ptr<RRef>> deletedRRefs;
  for (auto& entry : ctx.owners_) {
    auto rref = entry.second;
    if (rref->isPyObj()) {
      deletedRRefs.emplace_back(std::move(rref));
    }
  }
  ctx.owners_.clear();
  ctx.pendingOwners_.clear();
  return deletedRRefs;
}

void RRefContext::handleException(const FutureMessage& fm) {
  if (fm.hasError()) {
    // TODO: allow users to register an error handler and call it here.
    VLOG(1) << "Got exception: " << fm.error()->what();
    throw std::runtime_error(fm.error()->what());
  }
}

RRefContext::RRefContext(std::shared_ptr<RpcAgent> agent)
    : agent_(std::move(agent)), destroyed_(false) {}

RRefContext::~RRefContext() {
  if (!owners_.empty()) {
    VLOG(1) << "Destructing RRefContext with non-empty OwnerRRef set. "
            << "This would likely cause Python deref error. "
            << "Make sure destroyInstance() is invoked before destruction.";
  }
}

std::unordered_map<std::string, std::string> RRefContext::getDebugInfo() {
  std::unordered_map<std::string, std::string> info;
  std::unique_lock<std::mutex> lock(mutex_);
  auto ownerSize = owners_.size();
  auto numPendingUsers = pendingUsers_.size();
  int numForks = 0;
  for (const auto& owner : forks_) {
    numForks += owner.second.size();
  }
  lock.unlock();
  info[kNumOwnerRRefs] = c10::to_string(ownerSize);
  info[kNumPendingUsers] = c10::to_string(numPendingUsers);
  info[kNumForks] = c10::to_string(numForks);
  return info;
}

void RRefContext::checkRRefLeaks(bool ignoreRRefLeak) {
  if (!forks_.empty()) {
    std::stringstream ss;
    for (auto& entry : forks_) {
      const RRefId& rrefId = entry.first;
      for (const auto& forkId : entry.second) {
        ss << "Leaking RRef " << rrefId << " with fork Id " << forkId
           << std::endl;
      }
    }

    LOG(WARNING)
        << "Detected RRef Leaks during shutdown. This usually "
        << "occurs when the application code still holds references to RRef "
        << "instances when calling shutdown(). If the program has "
        << "completed correctly and the process is exiting, it is OK to "
        << "ignore these leaks. However, if you program will keep running "
        << "after this, these leaks could result in memory leaks on RRef "
        << "owners. Please make sure all RRefs are out of scope and Python "
        << "GC has deleted them before calling shutdown(): \n"
        << ss.str();
    if (!ignoreRRefLeak) {
      TORCH_CHECK(false, ss.str());
    }
  }
}

c10::intrusive_ptr<UserRRef> RRefContext::createUserRRef(
    worker_id_t ownerId,
    const TypePtr& type) {
  TORCH_CHECK(ownerId != getWorkerId(), "Cannot create UserRRef on owner.");
  // Explicitly creating rrefId before forkId to make sure the order is
  // deterministic, as the argument evaluation order is system and compiler
  // dependent.
  const auto rrefId = genGloballyUniqueId();
  const auto forkId = genGloballyUniqueId();
  return createUserRRef(ownerId, rrefId, forkId, type);
}

c10::intrusive_ptr<UserRRef> RRefContext::createUserRRef(
    worker_id_t ownerId,
    const RRefId& rrefId,
    const ForkId& forkId,
    const TypePtr& type) {
  TORCH_CHECK(ownerId != getWorkerId(), "RRef owner cannot create user RRef.");
  // RRefContext does not track user RRefs, it will be destructed when there
  // is no shared_ptrs pointing to it.
  //
  // NB: cannot use make_shared here as the constructor of UserRRef is private.
  // NB: This UserRRef has not been confirmed by the owner yet. This function's
  // call site is responsible for adding this UserRRef to pendingUsers_.
  // Currently, there are two call sites.
  // (1) The creator user in python_functions.cpp
  // (2) The callee user in RRefContext::notifyOwnerAndParentOfFork.
  //
  // The reason for not adding the pending user here is to put addPendingUser()
  // close to where the RPC occurs, and it is more clear to pair it with
  // deletePendingUser() in the response callback at the call site.
  return c10::make_intrusive<UserRRef>(ownerId, rrefId, forkId, type);
}

void RRefContext::delUser(
    const worker_id_t owner,
    const RRefId& rrefId,
    const ForkId& forkId) {
  {
    std::lock_guard<std::mutex> lock(destroyedMutex_);
    if (!destroyed_) {
      // Sending an RRefUserDelete causes the receiver to run delForkOfOwner,
      // which is now idempotent. See the comment at RRefContext::delForkOfOwner
      // for more details.
      auto fm = agent_->sendWithRetries(
          agent_->getWorkerInfo(owner),
          RRefUserDelete(rrefId, forkId).toMessage());

      fm->addCallback([](const FutureMessage& fm) { handleException(fm); });
    }
  }

  std::lock_guard<std::mutex> lock(mutex_);
  confirmedUsers_.erase(forkId);
}

void RRefContext::delAllUsers(std::chrono::milliseconds timeoutMillis) {
  // First, wait for all pending UserRRefs to be confirmed,
  // one kind is pendingUsers_, which are shared from Owner,
  // the other kind pendingChildren_, which are shared from another User.
  std::unordered_map<ForkId, c10::weak_intrusive_ptr<RRef>, ForkId::Hash>
      tempConfirmedUsers;
  {
    std::unique_lock<std::mutex> lock(mutex_);
    bool noPending = deleteAllUsersCV_.wait_for(lock, timeoutMillis, [this]() {
      return pendingUsers_.size() == 0 && pendingChildren_.size() == 0;
    });
    if (!noPending) {
      LOG(ERROR)
          << "Timed out waiting for pending UserRRefs to be confirmed by owner and parent.";
    }
    tempConfirmedUsers.swap(confirmedUsers_);
  }

  // Start sending UserRRef delete messages, after all pendings are confirmed.
  // Note, there should be no new forkings in between, because it's assumed that
  // this utility is called during graceful shutdown, where no new user RPCs can
  // be initiaited anymore.
  for (const auto& user : tempConfirmedUsers) {
    c10::intrusive_ptr<RRef> rref_ptr = user.second.lock();
    if (!rref_ptr) {
      continue;
    }
    // tryDel() below will re-acquire lock, lock must be released here.
    rref_ptr->tryDel();
  }

  // Wait for Owners to process all delete UserRRef messages.
  {
    std::unique_lock<std::mutex> lock(mutex_);
    bool noOwner = deleteAllUsersCV_.wait_for(
        lock, timeoutMillis, [this]() { return owners_.size() == 0; });
    if (!noOwner) {
      LOG(ERROR) << "Timed out waiting for pending OwnerRRefs to be deleted.";
    }
  }
}

c10::intrusive_ptr<RRef> RRefContext::getOrCreateRRef(
    const RRefForkData& rrefForkData,
    const TypePtr& type) {
  auto& ownerId = rrefForkData.ownerId_;
  auto& rrefId = rrefForkData.rrefId_;
  auto& forkId = rrefForkData.forkId_;
  if (ownerId == getWorkerId()) {
    // We have found the rref through the rrefId
    auto ownerRRef = getOrCreateOwnerRRef(rrefId, type);
    // Now double check if the two types are matched
    //
    // Why we are special casing the check for tensor type here?
    // this is because tensor types might get specialized on tensors when
    // we pass inputs to the function, i.e. TensorType can filled with
    // specific shape info, requires_grad info, etc. so the OwerRRef we
    // found might already have those infos, but the `type` we passed in
    // here is a plain TensorType, they are not equal relationship:
    // specialized TensorType <: plain TensorType
    //
    // In RPC we don't care the difference as we ser/de with just the
    // plain TensorType. This is not a issue for UserRRef creation either,
    // since Tensor can only get specialized with a previous run of local
    // JIT function, and we shouldn't preserve the specialized SubTensorType
    // information on other workers because it's only information only.
    if (type == TensorType::get()) {
      TORCH_INTERNAL_ASSERT(ownerRRef->type()->isSubtypeOf(TensorType::get()));
    } else {
      TORCH_INTERNAL_ASSERT(ownerRRef->type() == type);
    }
    return ownerRRef;
  } else {
    return createUserRRef(ownerId, rrefId, forkId, type);
  }
}

c10::intrusive_ptr<OwnerRRef> RRefContext::getOrCreateOwnerRRef(
    const RRefId& rrefId,
    const TypePtr& type) {
  std::lock_guard<std::mutex> lock(mutex_);
  const auto iter = owners_.find(rrefId);
  if (iter == owners_.end()) {
    // Scenario (1) the first time this owner knows about this RRef
    //
    // NB: cannot use make_shared here as the constructor of OwnerRRef is
    // private.
    auto rref = c10::make_intrusive<OwnerRRef>(getWorkerId(), rrefId, type);
    owners_[rref->rrefId()] = rref;
    // ownerCV_.notify_all();
    const auto pendingOwnerIter = pendingOwners_.find(rrefId);
    if (pendingOwnerIter != pendingOwners_.end()) {
      pendingOwnerIter->second->markCompleted(rref);
      pendingOwners_.erase(pendingOwnerIter);
    }
    return rref;
  } else {
    // Scenario (2) retrieving an existing RRef
    auto ownerRRef =
        c10::static_intrusive_pointer_cast<OwnerRRef>(iter->second);
    TORCH_INTERNAL_ASSERT(ownerRRef->type() == type);
    return ownerRRef;
  }
}

c10::intrusive_ptr<OwnerRRef> RRefContext::createOwnerRRef(
    const TypePtr& type) {
  // Don't add this OnwerRRef to the owners_ map yet, otherwise
  // it will never be removed from there. Instead, only add it to the
  // map in prepareChildFork, in case this local RRef is being passed
  // to another worker.
  return c10::make_intrusive<OwnerRRef>(
      getWorkerId(), genGloballyUniqueId(), type);
}

<<<<<<< HEAD
std::shared_ptr<Future<c10::intrusive_ptr<OwnerRRef>>>
    RRefContext::getOwnerRRef(const RRefId& rrefId) {
=======
std::shared_ptr<torch::utils::Future<c10::intrusive_ptr<OwnerRRef>>>
RRefContext::getOwnerRRef(const RRefId& rrefId) {
>>>>>>> 3668f301
  std::unique_lock<std::mutex> lock(mutex_);
  const auto iter = owners_.find(rrefId);
  if (iter == owners_.end()) {
    // Scenario (1) RRef is used before it is created
    const auto pendingOwnerIter = pendingOwners_.find(rrefId);
    if (pendingOwnerIter == pendingOwners_.end()) {
<<<<<<< HEAD
      auto futureOwner =
          std::make_shared<Future<c10::intrusive_ptr<OwnerRRef>>>();
=======
      auto futureOwner = std::make_shared<
          torch::utils::Future<c10::intrusive_ptr<OwnerRRef>>>();
>>>>>>> 3668f301
      pendingOwners_[rrefId] = futureOwner;
      return futureOwner;
    } else {
      return pendingOwnerIter->second;
    }
  } else {
    // Scenario (2) retrieving an existing RRef
<<<<<<< HEAD
    return std::make_shared<Future<c10::intrusive_ptr<OwnerRRef>>>(
=======
    return std::make_shared<
        torch::utils::Future<c10::intrusive_ptr<OwnerRRef>>>(
>>>>>>> 3668f301
        c10::static_intrusive_pointer_cast<OwnerRRef>(iter->second));
  }
}

RRefForkData RRefContext::prepareChildFork(
    const c10::intrusive_ptr<RRef>& rref) {
  auto rrefForkData = rref->fork();
  if (rref->isOwner()) {
    // Note [Early Fork Registration]
    // ~~~~~~~~~~~~~~~~~~~~~~~~~~~~~~
    // If the parent (caller) is the owner, directly register the fork, instead
    // of waiting for another RREF_FORK_REQUEST or RREF_CHILD_ACCEPT message. An
    // Alternative is adding the fork when the callee user ACKs. However, before
    // that, the owner still have to adds the OwnerRRef into some map to keep it
    // alive (e.g., in pendingChildren_). Hence, adding the fork here or in the
    // ACK does not making any difference but only add complexity.
    // TODO: When adding failure retries and timeout, this fork needs to be
    // deleted if the owner does not receive the ACK within the timeout.
    addForkOfOwner(rrefForkData.rrefId_, rrefForkData.forkId_);
    // ensure that this RRef is in the owners_ list to keep it alive.
    // this is needed for OwnerRRefs that were created locally.
    {
      std::lock_guard<std::mutex> lock(mutex_);
      owners_[rref->rrefId()] = rref;
    }
  } else {
    // Note [Useful Phantom Fork ID for User to Owner Call]
    // ~~~~~~~~~~~~~~~~~~~~~~~~~~~~~~
    // If the callee of dist.remote or dist.rpc is the owner of this RRef, the
    // callee will not create a fork using this rrefForkData.forkId_, because
    // the owner will only keep one `OwnerRRef` instance and will not create any
    // `UserRRef` instances. However, this rrefForkData.forkId_ is still
    // necessary, as the caller user needs to keep this `UserRRef` alive until
    // it gets the ACK from the callee owner. Otherwise, the delete message
    // could arrive at the owner before this dist.rpc or dist.remote call, which
    // could potentially trigger the `OwnerRRef` to be deleted before running
    // the user code.
    addPendingChild(rrefForkData.forkId_, rref);
  }
  return rrefForkData;
}

void RRefContext::notifyOwnerAndParentOfFork(
    const ForkId& forkId,
    worker_id_t parent,
    const c10::intrusive_ptr<RRef>& rref) {
  // Fork is shared from owner.
  if (parent == rref->owner()) {
    if (parent == agent_->getWorkerInfo().id_) {
      // Owner sending RRef to self, remove the forkId as it was added during
      // pickling
      auto deletedRRef = delForkOfOwner(rref->rrefId(), forkId);
      if (deletedRRef) {
        TORCH_INTERNAL_ASSERT(
            deletedRRef->rrefId() == rref->rrefId(),
            "Deleting a fork of ",
            rref->rrefId(),
            " triggered deleting the OwnerRRef of ",
            deletedRRef->rrefId());
        // NB: not necessary to reset deletedRRef as rref is another shared_ptr
        // instance pointing to the same OwnerRRef.
      }
    } else {
      // If the parent is the owner, this fork has already been added into the
      // forks_ map when the owner sends the message to the callee user.
      // Hence, it is not necessary to send another RREF_CHILD_ACCEPT or
      // RREF_FORK_REQUEST back to the owner. See Note [Early Fork
      // Registration].
      std::lock_guard<std::mutex> lock(mutex_);
      addConfirmedUser(forkId, rref);
    }
    return;
  }

  // Fork is shared from user.
  if (rref->isOwner()) {
    // See Note [Useful Phantom Fork ID for User to Owner Call]
    // In this case, the owner is the caller, and it does not add the fork id
    // into forks_. Because, there will be no real `UserRRef` associated
    // with this fork ID.
    auto fm = agent_->sendWithRetries(
        agent_->getWorkerInfo(parent), RRefChildAccept(forkId).toMessage());
    fm->addCallback([](const FutureMessage& fm) { handleException(fm); });
  } else {
    auto fm = agent_->sendWithRetries(
        agent_->getWorkerInfo(rref->owner()),
        RRefForkRequest(rref->rrefId(), forkId).toMessage());

    addPendingUser(forkId, rref);
    fm->addCallback([this, forkId, parent](const FutureMessage& fm) {
      handleException(fm);
      this->finishForkRequest(forkId, parent);
    });
  }
}

void RRefContext::addPendingChild(
    const ForkId& forkId,
    const c10::intrusive_ptr<RRef>& rref) {
  // see Note [Early Fork Registration]
  // If the parent is the owner, it should directly add the child UserRRef as a
  // fork.
  TORCH_INTERNAL_ASSERT(
      !rref->isOwner(), "OwnerRRef should not have a pending child.");
  std::lock_guard<std::mutex> lock(mutex_);
  TORCH_INTERNAL_ASSERT(
      pendingChildren_.find(forkId) == pendingChildren_.end(),
      "Inconsistent states: attempt to add the same child fork twice.");
  pendingChildren_[forkId] = rref;
}

void RRefContext::delPendingChild(const ForkId& forkId) {
  c10::intrusive_ptr<RRef> deletedUser;
  {
    std::lock_guard<std::mutex> lock(mutex_);
    auto iter = pendingChildren_.find(forkId);
    // We first check whether the child exists in pendingChildren_. It's
    // possible the child may have been removed by a previous send attempt, and
    // this check (as opposed to an assertion here) ensures that messages that
    // trigger this function are idempotent.
    if (iter != pendingChildren_.end()) {
      // Since this UserRRef is removed from the map,
      // the refcount of this UserRRef could reach to 0,
      // so the "destructor", `release_resources()`, might be called,
      // in which the lock is acquired again.
      // So it must be destructed with the lock released.
      // Meet this constraint by creating a temporary pointer to increase the
      // refcount, extending its lifetime untill lock released.
      deletedUser = iter->second; // Increase refcount.
      pendingChildren_.erase(iter); // Decrease refcount.
    } else {
      LOG(INFO) << "Ignoring duplicate request to delete child UserRRef with "
                << "ForkId = " << forkId;
    }
  }
  deleteAllUsersCV_.notify_all();
  // The refcount of this UserRRef could reach to 0,
  // so the "destructor", release_resources(), might be called,
  // in which the lock is acquired again,
  // so must destruct it with the lock released.
  deletedUser.reset(); // Decrease refcount.
}

void RRefContext::addPendingUser(
    const ForkId& forkId,
    const c10::intrusive_ptr<RRef>& rref) {
  TORCH_INTERNAL_ASSERT(
      !rref->isOwner(), "Attempt to add an OwnerRRef as a pending User.");

  auto state = std::make_shared<PendingUserState>(rref);
  if (recording_) {
    // adding and waiting for pending users are guaranteed to be called from the
    // same thread, but deleting pending users will be called from another
    // thread. As the delPendingUser will not be able to access the same
    // thread_local variable, we cannot address this problem by making
    // pendingUsers_ thread_local. Instead, pendingUsers_ and userTable_ share
    // the same PendingUserState shared_ptr.
    userTable_.push_back(state);
  }

  std::lock_guard<std::mutex> lock(mutex_);
  TORCH_INTERNAL_ASSERT(
      pendingUsers_.find(forkId) == pendingUsers_.end(),
      "Inconsistent states: attempt to add the same UserRRef twice.");

  pendingUsers_.emplace(
      std::piecewise_construct,
      std::forward_as_tuple(forkId),
      std::forward_as_tuple(state));
}

void RRefContext::delPendingUser(const ForkId& forkId) {
  std::shared_ptr<PendingUserState> deletedState = nullptr;
  {
    std::lock_guard<std::mutex> lock(mutex_);
    auto iter = pendingUsers_.find(forkId);
    TORCH_INTERNAL_ASSERT(
        iter != pendingUsers_.end(),
        "Inconsistent states: attempt to delete a non-exist UserRRef.");

    // There are two reasons for keeping the deleted PendingUserState alive
    // until exiting the critical section.
    // (1) Since this UserRRef is removed from the map, the refcount of this
    //     UserRRef could reach to 0. So the resource destructor
    //     (`release_resources()`) might be called, in which the lock is
    //     acquired again. Hence, it must be destructed with the lock released.
    //     To meet this constraint, we intentionally create a temporary pointer
    //     to increase the refcount of the deleted PendingUserState, extending
    //     its lifetime untill lock released.
    // (2) Since #34497, a user function only runs after all RRefs in the
    //     arguments are confirmed by their owners, which is done by adding the
    //     RPC processing logic as a callback to the UserRRef ready future. So,
    //     calling `confirm` on the PendingUserState could trigger pending user
    //     functions, which might in turn acquire the lock in RRefContext.
    //     Hence, we must release the lock to prevent deadlock.
    // NB: Another option is to use reentrant lock. However, it is better for
    // the developers to fully understand the locking behavior instead of
    // hiding the subtle logic using a reentrant lock.
    deletedState = iter->second; // Increase refcount

    addConfirmedUser(forkId, iter->second->rref_);
    pendingUsers_.erase(iter); // Decrease refcount.
  }
  deletedState->confirm();
  deleteAllUsersCV_.notify_all();
  deletedState.reset(); // Decrease refcount.
}

void RRefContext::addConfirmedUser(
    const ForkId& forkId,
    const c10::intrusive_ptr<RRef>& rref) {
  // Notice, caller need to hold the mutex for confirmedUsers_.
  // std::lock_guard<std::mutex> lock(mutex_);
  confirmedUsers_.emplace(
      std::piecewise_construct,
      std::forward_as_tuple(forkId),
      std::forward_as_tuple(rref));
}

void RRefContext::recordThreadLocalPendingRRefs() {
  TORCH_INTERNAL_ASSERT(
      userTable_.empty(),
      "User RRef Table should be empty when start recording");
  recording_ = true;
}

std::shared_ptr<Future<bool>> RRefContext::
    waitForThreadLocalPendingRRefs() {
  std::shared_ptr<Future<bool>> future;
  if (userTable_.empty()) {
    future = std::make_shared<Future<bool>>(true);
  } else {
    future = std::make_shared<Future<bool>>();
    auto remainingRRefs =
        std::make_shared<std::atomic<uint64_t>>(userTable_.size());
    for (auto& state : userTable_) {
      state->future_.addCallback([future, remainingRRefs]() {
        auto localCount = remainingRRefs->fetch_sub(1);
        if (localCount == 1) {
          future->markCompleted(true);
        }
      });
    }
    userTable_.clear();
  }
  recording_ = false;
  return future;
}

void RRefContext::clearRecordedPendingRRefsOnError() {
  userTable_.clear();
  recording_ = false;
}

void RRefContext::finishForkRequest(const ForkId& forkId, worker_id_t parent) {
  delPendingUser(forkId);
  auto fm = agent_->sendWithRetries(
      agent_->getWorkerInfo(parent), RRefChildAccept(forkId).toMessage());

  fm->addCallback([](const FutureMessage& fm) { handleException(fm); });
}

void RRefContext::addSelfAsFork(c10::intrusive_ptr<OwnerRRef>& rref) {
  std::lock_guard<std::mutex> lock(mutex_);
  const auto& rrefId = rref->rrefId();
  owners_[rrefId] = rref;
  auto& rrefForks = forks_[rrefId];
  TORCH_INTERNAL_ASSERT(
      rrefForks.find(rrefId) == rrefForks.end(),
      "Attempt to add self as fork twice ",
      rrefId);
  rrefForks.insert(rrefId);
}

void RRefContext::addForkOfOwner(const RRefId& rrefId, const ForkId& forkId) {
  std::lock_guard<std::mutex> lock(mutex_);
  auto& rrefForks = forks_[rrefId];
  TORCH_INTERNAL_ASSERT(
      rrefForks.find(forkId) == rrefForks.end(),
      "Got fork notification twice on the same RRef ",
      forkId);
  rrefForks.insert(forkId);
}

void RRefContext::addForkOfOwnerIfNotPresent(
    const RRefId& rrefId,
    const ForkId& forkId) {
  std::lock_guard<std::mutex> lock(mutex_);
  auto& rrefForks = forks_[rrefId];
  // We first check whether the child exists in rrefForks. It's possible
  // the child may have been added by a previous send attempt, and this check
  // (as opposed to an assertion here) ensures that messages that trigger this
  // function are idempotent.
  if (rrefForks.find(forkId) == rrefForks.end()) {
    rrefForks.insert(forkId);
  } else {
    LOG(INFO) << "Ignoring duplicate request to add Fork of OwnerRRef with "
              << "RRefId = " << rrefId << ", ForkId = " << forkId;
  }
}

c10::intrusive_ptr<RRef> RRefContext::delForkOfOwner(
    const RRefId& rrefId,
    const ForkId& forkId) {
  c10::intrusive_ptr<RRef> deletedRRef;
  bool ownerReduced = false;
  // There were previously multiple TORCH_CHECKs in this function that checked
  // whether the passed in fork was known by the user and whether the fork had
  // already been deleted. These assertions are now replaced with nested if
  // statements to ensure this function is idempotent. This makes it safe to
  // retry RRefUserDelete messages.
  {
    std::lock_guard<std::mutex> lock(mutex_);
    auto rrefIter = forks_.find(rrefId);
    if (rrefIter != forks_.end()) {
      auto& rrefForks = rrefIter->second;
      auto forkIter = rrefForks.find(forkId);
      if (forkIter != rrefForks.end()) {
        rrefForks.erase(forkId);
      } else {
        LOG(INFO)
            << "Could not find UserRRef instance, "
            << "RRefId = " << rrefId << ", ForkId = " << forkId
            << ", likely because it was deleted by a previously retried message";
      }
      if (rrefForks.empty()) {
        auto ownerIter = owners_.find(rrefId);
        if (ownerIter != owners_.end()) {
          deletedRRef = ownerIter->second;
          owners_.erase(ownerIter);
          ownerReduced = true;
        }
        forks_.erase(rrefIter);
      }
    } else {
      LOG(INFO)
          << "Could not find OwnerRRef with RRefId = " << rrefId
          << ", likely because it was deleted by a previously retried message";
    }
  }
  if (ownerReduced) {
    deleteAllUsersCV_.notify_all();
  }
  return deletedRRef;
}

} // namespace rpc
} // namespace distributed
} // namespace torch<|MERGE_RESOLUTION|>--- conflicted
+++ resolved
@@ -302,26 +302,16 @@
       getWorkerId(), genGloballyUniqueId(), type);
 }
 
-<<<<<<< HEAD
-std::shared_ptr<Future<c10::intrusive_ptr<OwnerRRef>>>
-    RRefContext::getOwnerRRef(const RRefId& rrefId) {
-=======
-std::shared_ptr<torch::utils::Future<c10::intrusive_ptr<OwnerRRef>>>
-RRefContext::getOwnerRRef(const RRefId& rrefId) {
->>>>>>> 3668f301
+std::shared_ptr<Future<c10::intrusive_ptr<OwnerRRef>>> RRefContext::
+    getOwnerRRef(const RRefId& rrefId) {
   std::unique_lock<std::mutex> lock(mutex_);
   const auto iter = owners_.find(rrefId);
   if (iter == owners_.end()) {
     // Scenario (1) RRef is used before it is created
     const auto pendingOwnerIter = pendingOwners_.find(rrefId);
     if (pendingOwnerIter == pendingOwners_.end()) {
-<<<<<<< HEAD
       auto futureOwner =
           std::make_shared<Future<c10::intrusive_ptr<OwnerRRef>>>();
-=======
-      auto futureOwner = std::make_shared<
-          torch::utils::Future<c10::intrusive_ptr<OwnerRRef>>>();
->>>>>>> 3668f301
       pendingOwners_[rrefId] = futureOwner;
       return futureOwner;
     } else {
@@ -329,12 +319,7 @@
     }
   } else {
     // Scenario (2) retrieving an existing RRef
-<<<<<<< HEAD
     return std::make_shared<Future<c10::intrusive_ptr<OwnerRRef>>>(
-=======
-    return std::make_shared<
-        torch::utils::Future<c10::intrusive_ptr<OwnerRRef>>>(
->>>>>>> 3668f301
         c10::static_intrusive_pointer_cast<OwnerRRef>(iter->second));
   }
 }
@@ -561,8 +546,7 @@
   recording_ = true;
 }
 
-std::shared_ptr<Future<bool>> RRefContext::
-    waitForThreadLocalPendingRRefs() {
+std::shared_ptr<Future<bool>> RRefContext::waitForThreadLocalPendingRRefs() {
   std::shared_ptr<Future<bool>> future;
   if (userTable_.empty()) {
     future = std::make_shared<Future<bool>>(true);
