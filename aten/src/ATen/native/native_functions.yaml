# See README.md in this directory for more guidance


# Temporary type cast operators. These are needed to trace type-casts now since
# Type's are not supported in the IR. Instead, we call down to these
# specialized operators for each datatype.
# TODO: remove when we have Type support in the IR
- func: _cast_Byte(Tensor self, bool non_blocking=False) -> Tensor
  use_c10_dispatcher: full
  variants: function

- func: _cast_Char(Tensor self, bool non_blocking=False) -> Tensor
  use_c10_dispatcher: full
  variants: function

- func: _cast_Double(Tensor self, bool non_blocking=False) -> Tensor
  use_c10_dispatcher: full
  variants: function

- func: _cast_Float(Tensor self, bool non_blocking=False) -> Tensor
  use_c10_dispatcher: full
  variants: function

- func: _cast_Int(Tensor self, bool non_blocking=False) -> Tensor
  use_c10_dispatcher: full
  variants: function

- func: _cast_Long(Tensor self, bool non_blocking=False) -> Tensor
  use_c10_dispatcher: full
  variants: function

- func: _cast_Short(Tensor self, bool non_blocking=False) -> Tensor
  use_c10_dispatcher: full
  variants: function

- func: _cast_Half(Tensor self, bool non_blocking=False) -> Tensor
  use_c10_dispatcher: full
  variants: function

# Computes the gradient of current tensor w.r.t. graph leaves.
- func: backward(Tensor self, Tensor? gradient=None, bool keep_graph=False, bool create_graph=False) -> ()
  manual_kernel_registration: True
  use_c10_dispatcher: unboxed_only
  variants: method

# DEPRECATED. Sets the tensor data held by this `Variable` to be the same as
# `new_data`.  It requires that `new_data` and `Variable` have compatible tensor
# type, by checking `_has_compatible_shallow_copy_type(this, new_data)`.
#
# This function is deprecated because it doesn't really make sense in a world
# where Variables *are* Tensors (as opposed to them containing tensors, which
# is what the previous interpretation was.)
- func: set_data(Tensor(a!) self, Tensor new_data) -> ()
  manual_kernel_registration: True
  use_c10_dispatcher: unboxed_only
  variants: method

- func: data(Tensor self) -> Tensor
  manual_kernel_registration: True
  use_c10_dispatcher: unboxed_only
  variants: method

# True if this `Variable` is a leaf and thus does not have a `grad_fn`.
- func: is_leaf(Tensor self) -> bool
  manual_kernel_registration: True
  use_c10_dispatcher: unboxed_only
  variants: method

# Returns the output index of this variable from the forward operation that
# produced it.  Conversely, it returns the input index of the gradient `Node` to
# which this `Variable` is connected (because in the gradient computation,
# inputs and outputs switch meaning).  For example:
#
#   y0, y1, y2 = f(x)
#   assert y0.output_nr == 0
#   assert y1.output_nr == 1
#   assert y2.output_nr == 2
#
- func: output_nr(Tensor self) -> int
  use_c10_dispatcher: full
  manual_kernel_registration: True
  variants: method
  supports_named_tensor: True

- func: _version(Tensor self) -> int
  use_c10_dispatcher: full
  manual_kernel_registration: True
  variants: method

- func: requires_grad_(Tensor(a!) self, bool _requires_grad=True) -> Tensor(a!)
  manual_kernel_registration: True
  use_c10_dispatcher: unboxed_only
  variants: method

# Enables .grad attribute for non-leaf Tensors.
- func: retain_grad(Tensor(a!) self) -> ()
  use_c10_dispatcher: full
  manual_kernel_registration: True
  variants: method

- func: rename_(Tensor(a!) self, Dimname[]? names) -> Tensor(a!)
  variants: method
  supports_named_tensor: True

- func: rename(Tensor(a) self, Dimname[]? names) -> Tensor(a)
  variants: method
  supports_named_tensor: True

- func: align_to(Tensor(a) self, Dimname[] names) -> Tensor(a)
  variants: method
  supports_named_tensor: True

- func: align_to.ellipsis_idx(Tensor(a) self, Dimname[] order, int ellipsis_idx) -> Tensor(a)
  variants: method
  supports_named_tensor: True

- func: align_as(Tensor self, Tensor other) -> Tensor
  variants: method
  supports_named_tensor: True

- func: align_tensors(Tensor[] tensors) -> Tensor[]
  supports_named_tensor: True

- func: refine_names(Tensor(a) self, Dimname[] names) -> Tensor(a)
  variants: method
  supports_named_tensor: True

- func: unflatten.Dimname(Tensor self, Dimname dim, int[] sizes, Dimname[] names) -> Tensor
  variants: method
  supports_named_tensor: True

- func: unflatten.int(Tensor self, int dim, int[] sizes, Dimname[] names) -> Tensor
  variants: method
  supports_named_tensor: True


- func: _use_cudnn_ctc_loss(Tensor log_probs, Tensor targets, int[] input_lengths, int[] target_lengths, int blank) -> bool
  dispatch:
    CUDA: _use_cudnn_ctc_loss

- func: _cudnn_ctc_loss(Tensor log_probs, Tensor targets, int[] input_lengths, int[] target_lengths, int blank, bool deterministic, bool zero_infinity) -> (Tensor, Tensor)
  dispatch:
    CUDA: _cudnn_ctc_loss

- func: _use_cudnn_rnn_flatten_weight() -> bool
  use_c10_dispatcher: full

- func: _cudnn_rnn_flatten_weight(Tensor[] weight_arr, int weight_stride0, int input_size, int mode, int hidden_size, int num_layers, bool batch_first, bool bidirectional) -> Tensor
  dispatch:
    CUDA: _cudnn_rnn_flatten_weight

- func: _cudnn_rnn(Tensor input, Tensor[] weight, int weight_stride0, Tensor? weight_buf, Tensor hx, Tensor? cx, int mode, int hidden_size, int num_layers, bool batch_first, float dropout, bool train, bool bidirectional, int[] batch_sizes, Tensor? dropout_state) -> (Tensor, Tensor, Tensor, Tensor, Tensor)
  dispatch:
    CUDA: _cudnn_rnn

- func: _cudnn_rnn_backward(Tensor input, Tensor[] weight, int weight_stride0, Tensor weight_buf, Tensor hx, Tensor? cx, Tensor output, Tensor? grad_output, Tensor? grad_hy, Tensor? grad_cy, int mode, int hidden_size, int num_layers, bool batch_first, float dropout, bool train, bool bidirectional, int[] batch_sizes, Tensor? dropout_state, Tensor reserve, bool[4] output_mask) -> (Tensor, Tensor, Tensor, Tensor[])
  dispatch:
    CUDA: _cudnn_rnn_backward

- func: _cudnn_init_dropout_state(float dropout, bool train, int dropout_seed, *, ScalarType dtype, Layout layout, Device device, bool pin_memory=False) -> Tensor
  use_c10_dispatcher: unboxed_only
  dispatch:
    CUDA: _cudnn_init_dropout_state

- func: _debug_has_internal_overlap(Tensor self) -> int
  use_c10_dispatcher: full
  variants: function

- func: _fused_dropout(Tensor self, float p, Generator? generator=None) -> (Tensor, Tensor)
  variants: function
  dispatch:
     CUDA: fused_dropout_cuda
  supports_named_tensor: True

- func: _masked_scale(Tensor self, Tensor mask, float scale) -> Tensor
  use_c10_dispatcher: full
  variants: function
  dispatch:
     CUDA: masked_scale_cuda

- func: _sobol_engine_draw(Tensor quasi, int n, Tensor sobolstate, int dimension, int num_generated, ScalarType? dtype) -> (Tensor, Tensor)

- func: _sobol_engine_ff_(Tensor(a!) self, int n, Tensor sobolstate, int dimension, int num_generated) -> Tensor(a!)


- func: _sobol_engine_scramble_(Tensor(a!) self, Tensor ltm, int dimension) -> Tensor(a!)


- func: _sobol_engine_initialize_state_(Tensor(a!) self, int dimension) -> Tensor(a!)


- func: _reshape_from_tensor(Tensor self, Tensor shape) -> Tensor
  use_c10_dispatcher: full

- func: _shape_as_tensor(Tensor self) -> Tensor
  use_c10_dispatcher: full

- func: dropout(Tensor input, float p, bool train) -> Tensor
  use_c10_dispatcher: full
  supports_named_tensor: True

- func: dropout_(Tensor(a!) self, float p, bool train) -> Tensor(a!)
  supports_named_tensor: True

- func: feature_dropout(Tensor input, float p, bool train) -> Tensor
  use_c10_dispatcher: full

- func: feature_dropout_(Tensor(a!) self, float p, bool train) -> Tensor(a!)

- func: alpha_dropout(Tensor input, float p, bool train) -> Tensor
  use_c10_dispatcher: full

- func: alpha_dropout_(Tensor(a!) self, float p, bool train) -> Tensor(a!)


- func: feature_alpha_dropout(Tensor input, float p, bool train) -> Tensor
  use_c10_dispatcher: full

- func: feature_alpha_dropout_(Tensor(a!) self, float p, bool train) -> Tensor(a!)


- func: abs(Tensor self) -> Tensor
  use_c10_dispatcher: full
  variants: function, method
  supports_named_tensor: True

- func: abs_(Tensor(a!) self) -> Tensor(a!)
  variants: function, method
  supports_named_tensor: True

- func: abs.out(Tensor self, *, Tensor(a!) out) -> Tensor(a!)
  supports_named_tensor: True

- func: angle(Tensor self) -> Tensor
  use_c10_dispatcher: full
  variants: function, method
  supports_named_tensor: True

- func: angle.out(Tensor self, *, Tensor(a!) out) -> Tensor(a!)
  supports_named_tensor: True

- func: real(Tensor self) -> Tensor
  use_c10_dispatcher: full
  variants: function, method
  supports_named_tensor: True

- func: real.out(Tensor self, *, Tensor(a!) out) -> Tensor(a!)
  supports_named_tensor: True

- func: imag(Tensor self) -> Tensor
  use_c10_dispatcher: full
  variants: function, method
  supports_named_tensor: True

- func: imag.out(Tensor self, *, Tensor(a!) out) -> Tensor(a!)
  supports_named_tensor: True

- func: conj(Tensor self) -> Tensor
  use_c10_dispatcher: full
  variants: function, method
  supports_named_tensor: True

- func: conj.out(Tensor self, *, Tensor(a!) out) -> Tensor(a!)
  supports_named_tensor: True

- func: acos(Tensor self) -> Tensor
  use_c10_dispatcher: full
  supports_named_tensor: True
  variants: function, method

- func: acos_(Tensor(a!) self) -> Tensor(a!)
  supports_named_tensor: True
  variants: function, method

- func: acos.out(Tensor self, *, Tensor(a!) out) -> Tensor(a!)
  supports_named_tensor: True

- func: avg_pool1d(Tensor self, int[1] kernel_size, int[1] stride=[], int[1] padding=0, bool ceil_mode=False, bool count_include_pad=True) -> Tensor

- func: adaptive_avg_pool1d(Tensor self, int[1] output_size) -> Tensor

# Return: (Tensor output, Tensor indices)
- func: adaptive_max_pool1d(Tensor self, int[1] output_size) -> (Tensor, Tensor)

- func: add.Tensor(Tensor self, Tensor other, *, Scalar alpha=1) -> Tensor
  use_c10_dispatcher: full
  variants: function, method
  dispatch:
    CPU: add
    CUDA: add
    SparseCPU: add_sparse
    SparseCUDA: add_sparse
    MkldnnCPU: mkldnn_add
  supports_named_tensor: True

- func: add_.Tensor(Tensor(a!) self, Tensor other, *, Scalar alpha=1) -> Tensor(a!)
  variants: method
  dispatch:
    CPU: add_
    CUDA: add_
    SparseCPU: add_sparse_
    SparseCUDA: add_sparse_
    MkldnnCPU: mkldnn_add_
  supports_named_tensor: True

- func: add.out(Tensor self, Tensor other, *, Scalar alpha=1, Tensor(a!) out) -> Tensor(a!)
  dispatch:
    CPU: add_out
    CUDA: add_out
    SparseCPU: add_out_sparse_cpu
    SparseCUDA: add_out_sparse_cuda
    MkldnnCPU: mkldnn_add_out
  supports_named_tensor: True

# For C++ only, until we have conversion from C++ numbers to Tensor
- func: add.Scalar(Tensor self, Scalar other, Scalar alpha=1) -> Tensor
  use_c10_dispatcher: full
  variants: function, method
  supports_named_tensor: True

- func: add_.Scalar(Tensor(a!) self, Scalar other, Scalar alpha=1) -> Tensor(a!)
  variants: method
  supports_named_tensor: True

- func: addmv(Tensor self, Tensor mat, Tensor vec, *, Scalar beta=1, Scalar alpha=1) -> Tensor
  use_c10_dispatcher: full
  variants: function, method
  dispatch:
    CPU: legacy::cpu::_th_addmv
    CUDA: legacy::cuda::_th_addmv
  supports_named_tensor: True

- func: addmv_(Tensor(a!) self, Tensor mat, Tensor vec, *, Scalar beta=1, Scalar alpha=1) -> Tensor(a!)
  variants: function, method
  dispatch:
    CPU: legacy::cpu::_th_addmv_
    CUDA: legacy::cuda::_th_addmv_
  supports_named_tensor: True

- func: addmv.out(Tensor self, Tensor mat, Tensor vec, *, Scalar beta=1, Scalar alpha=1, Tensor(a!) out) -> Tensor(a!)
  dispatch:
    CPU: legacy::cpu::_th_addmv_out
    CUDA: legacy::cuda::_th_addmv_out
  supports_named_tensor: True

- func: addr(Tensor self, Tensor vec1, Tensor vec2, *, Scalar beta=1, Scalar alpha=1) -> Tensor
  use_c10_dispatcher: full
  variants: function, method

- func: addr_(Tensor(a!) self, Tensor vec1, Tensor vec2, *, Scalar beta=1, Scalar alpha=1) -> Tensor(a!)
  variants: method

- func: addr.out(Tensor self, Tensor vec1, Tensor vec2, *, Scalar beta=1, Scalar alpha=1, Tensor(a!) out) -> Tensor(a!)

- func: affine_grid_generator(Tensor theta, int[] size, bool align_corners) -> Tensor
  variants: function

- func: affine_grid_generator_backward(Tensor grad, int[] size, bool align_corners) -> Tensor
  variants: function

- func: all.dim(Tensor self, int dim, bool keepdim=False) -> Tensor
  use_c10_dispatcher: full
  variants: function, method

- func: all.out(Tensor self, int dim, bool keepdim=False, *, Tensor(a!) out) -> Tensor(a!)

- func: all.dimname(Tensor self, Dimname dim, bool keepdim=False) -> Tensor
  variants: function, method

- func: all.dimname_out(Tensor self, Dimname dim, bool keepdim=False, *, Tensor(a!) out) -> Tensor(a!)

- func: allclose(Tensor self, Tensor other, float rtol=1e-05, float atol=1e-08, bool equal_nan=False) -> bool
  use_c10_dispatcher: full
  variants: function, method

- func: any.dim(Tensor self, int dim, bool keepdim=False) -> Tensor
  use_c10_dispatcher: full
  variants: function, method

- func: any.out(Tensor self, int dim, bool keepdim=False, *, Tensor(a!) out) -> Tensor(a!)

- func: any.dimname(Tensor self, Dimname dim, bool keepdim=False) -> Tensor
  variants: function, method

- func: any.dimname_out(Tensor self, Dimname dim, bool keepdim=False, *, Tensor(a!) out) -> Tensor(a!)

- func: arange(Scalar end, *, ScalarType? dtype=None, Layout? layout=None, Device? device=None, bool? pin_memory=None) -> Tensor
  use_c10_dispatcher: unboxed_only

- func: arange.start(Scalar start, Scalar end, *, ScalarType? dtype=None, Layout? layout=None, Device? device=None, bool? pin_memory=None) -> Tensor
  use_c10_dispatcher: unboxed_only

- func: arange.start_step(Scalar start, Scalar end, Scalar step, *, ScalarType? dtype=None, Layout? layout=None, Device? device=None, bool? pin_memory=None) -> Tensor
  use_c10_dispatcher: unboxed_only

- func: arange.out(Scalar end, *, Tensor(a!) out) -> Tensor(a!)

- func: arange.start_out(Scalar start, Scalar end, Scalar step=1, *, Tensor(a!) out) -> Tensor(a!)
  dispatch:
    CPU: arange_cpu_out
    CUDA: arange_cuda_out

# This function is a temporary hack to allow tracing of arange like constructs with dynamic
# bounds on arange.  Normal arange is not traceable because it does not take any tensor inputs;
# if the range you need is based on another tensor, calling this function directly will
# preserve tracing.  Get rid of this when arange can directly take tensors for bounds
# (so that it can be traced directly).
- func: _dim_arange(Tensor like, int dim) -> Tensor
  use_c10_dispatcher: full

- func: argmax(Tensor self, int? dim=None, bool keepdim=False) -> Tensor
  variants: function, method
  dispatch:
    CPU: argmax
    CUDA: argmax

- func: argmin(Tensor self, int? dim=None, bool keepdim=False) -> Tensor
  variants: function, method
  dispatch:
    CPU: argmin
    CUDA: argmin

- func: as_strided(Tensor(a) self, int[] size, int[] stride, int? storage_offset=None) -> Tensor(a)
  variants: function, method
  dispatch:
    CPU: as_strided_tensorimpl
    CUDA: as_strided_tensorimpl
    QuantizedCPU: as_strided_qtensorimpl
  device_guard: False
  supports_named_tensor: True

- func: as_strided_(Tensor(a!) self, int[] size, int[] stride, int? storage_offset=None) -> Tensor(a!)
  variants: function, method
  device_guard: False

- func: asin(Tensor self) -> Tensor
  use_c10_dispatcher: full
  supports_named_tensor: True
  variants: function, method

- func: asin_(Tensor(a!) self) -> Tensor(a!)
  supports_named_tensor: True
  variants: function, method

- func: asin.out(Tensor self, *, Tensor(a!) out) -> Tensor(a!)
  supports_named_tensor: True

- func: atan(Tensor self) -> Tensor
  use_c10_dispatcher: full
  supports_named_tensor: True
  variants: function, method

- func: atan_(Tensor(a!) self) -> Tensor(a!)
  supports_named_tensor: True
  variants: function, method
  dispatch:
    CPU: _atan__cpu
    CUDA: _atan__cuda

- func: atan.out(Tensor self, *, Tensor(a!) out) -> Tensor(a!)
  supports_named_tensor: True
  dispatch:
    CPU: _atan_out_cpu
    CUDA: _atan_out_cuda

- func: baddbmm(Tensor self, Tensor batch1, Tensor batch2, *, Scalar beta=1, Scalar alpha=1) -> Tensor
  use_c10_dispatcher: full
  variants: function, method
  dispatch:
    CPU: baddbmm_cpu
    CUDA: baddbmm_cuda

- func: baddbmm_(Tensor(a!) self, Tensor batch1, Tensor batch2, *, Scalar beta=1, Scalar alpha=1) -> Tensor(a!)
  variants: method
  dispatch:
    CPU: baddbmm__cpu
    CUDA: baddbmm__cuda

- func: _baddbmm_mkl_(Tensor(a!) self, Tensor batch1, Tensor batch2, *, Scalar beta=1, Scalar alpha=1) -> Tensor(a!)
  variants: function

- func: baddbmm.out(Tensor self, Tensor batch1, Tensor batch2, *, Scalar beta=1, Scalar alpha=1, Tensor(a!) out) -> Tensor(a!)
  variants: function
  dispatch:
    CPU: baddbmm_out_cpu
    CUDA: baddbmm_out_cuda

- func: bartlett_window(int window_length, *, ScalarType? dtype=None, Layout? layout=None, Device? device=None, bool? pin_memory=None) -> Tensor
  use_c10_dispatcher: unboxed_only

- func: bartlett_window.periodic(int window_length, bool periodic, *, ScalarType? dtype=None, Layout? layout=None, Device? device=None, bool? pin_memory=None) -> Tensor
  use_c10_dispatcher: unboxed_only

- func: batch_norm(Tensor input, Tensor? weight, Tensor? bias, Tensor? running_mean, Tensor? running_var, bool training, float momentum, float eps, bool cudnn_enabled) -> Tensor

- func: quantized_batch_norm(Tensor input, Tensor? weight, Tensor? bias, Tensor mean, Tensor var, float eps, float output_scale, int output_zero_point) -> Tensor
  requires_tensor: True
  dispatch:
    QuantizedCPU: quantized_batch_norm

- func: _batch_norm_impl_index(Tensor input, Tensor? weight, Tensor? bias, Tensor? running_mean, Tensor? running_var, bool training, float momentum, float eps, bool cudnn_enabled) -> (Tensor, Tensor, Tensor, Tensor, int)

- func: _batch_norm_impl_index_backward(int impl_index, Tensor input, Tensor grad_output, Tensor? weight, Tensor? running_mean, Tensor? running_var, Tensor? save_mean, Tensor? save_var_transform, bool train, float eps, bool[3] output_mask, Tensor reservedSpace) -> (Tensor, Tensor, Tensor)

# Sample bernoulli with values in `self` as probability.
- func: bernoulli(Tensor self, *, Generator? generator=None) -> Tensor
  variants: function, method
  supports_named_tensor: True

- func: bernoulli.out(Tensor self, *, Generator? generator=None, Tensor(a!) out) -> Tensor(a!)
  variants: function
  supports_named_tensor: True

- func: bernoulli_.Tensor(Tensor(a!) self, Tensor p, *, Generator? generator=None) -> Tensor(a!)
  variants: method
  dispatch:
    CPU: bernoulli_tensor_cpu_
    CUDA: bernoulli_tensor_cuda_
  supports_named_tensor: True

- func: bernoulli_.float(Tensor(a!) self, float p=0.5, *, Generator? generator=None) -> Tensor(a!)
  variants: method
  dispatch:
    CPU: bernoulli_scalar_cpu_
    CUDA: bernoulli_scalar_cuda_
  supports_named_tensor: True

# This out-of-place version isn't used explicitly, but needed by jit.
# There is no default valid on `p` here because it would introduce ambiguity
# with `bernoulli(Tensor self, *, Generator? generator=None)` declaration.
- func: bernoulli.p(Tensor self, float p, *, Generator? generator=None) -> Tensor
  variants: function, method

- func: bilinear(Tensor input1, Tensor input2, Tensor weight, Tensor? bias) -> Tensor

- func: binary_cross_entropy(Tensor self, Tensor target, Tensor? weight=None, int reduction=Mean) -> Tensor
  python_module: nn
  variants: function
  dispatch:
    CPU: binary_cross_entropy_cpu
    CUDA: binary_cross_entropy_cuda

- func: binary_cross_entropy.out(Tensor self, Tensor target, Tensor? weight=None, int reduction=Mean, *, Tensor(a!) out) -> Tensor(a!)
  python_module: nn
  variants: function
  dispatch:
    CPU: binary_cross_entropy_out_cpu
    CUDA: binary_cross_entropy_out_cuda

- func: binary_cross_entropy_backward(Tensor grad_output, Tensor self, Tensor target, Tensor? weight=None, int reduction=Mean) -> Tensor
  python_module: nn
  variants: function
  dispatch:
    CPU: binary_cross_entropy_backward_cpu
    CUDA: binary_cross_entropy_backward_cuda

- func: binary_cross_entropy_backward.grad_input(Tensor grad_output, Tensor self, Tensor target, Tensor? weight=None, int reduction=Mean, *, Tensor(a!) grad_input) -> Tensor(a!)
  python_module: nn
  variants: function
  dispatch:
    CPU: binary_cross_entropy_backward_out_cpu
    CUDA: binary_cross_entropy_backward_out_cuda

- func: binary_cross_entropy_with_logits(Tensor self, Tensor target, Tensor? weight=None, Tensor? pos_weight=None, int reduction=Mean) -> Tensor
  variants: function

- func: binary_cross_entropy_with_logits_backward(Tensor grad_output, Tensor self, Tensor target, Tensor? weight=None, Tensor? pos_weight=None, int reduction=Mean) -> Tensor
  variants: function

- func: bincount(Tensor self, Tensor? weights=None, int minlength=0) -> Tensor
  variants: function, method
  dispatch:
    CPU: _bincount_cpu
    CUDA: _bincount_cuda

- func: bitwise_not(Tensor self) -> Tensor
  use_c10_dispatcher: full
  supports_named_tensor: True
  variants: function, method

- func: bitwise_not_(Tensor(a!) self) -> Tensor(a!)
  supports_named_tensor: True
  variants: method

- func: bitwise_not.out(Tensor self, *, Tensor(a!) out) -> Tensor(a!)
  supports_named_tensor: True
  dispatch:
    CPU: bitwise_not_out
    CUDA: bitwise_not_out

- func: logical_not(Tensor self) -> Tensor
  supports_named_tensor: True
  variants: function, method

- func: logical_not_(Tensor(a!) self) -> Tensor(a!)
  supports_named_tensor: True
  variants: method

- func: logical_not.out(Tensor self, *, Tensor(a!) out) -> Tensor(a!)
  supports_named_tensor: True
  dispatch:
    CPU: logical_not_out
    CUDA: logical_not_out

- func: logical_xor(Tensor self, Tensor other) -> Tensor
  variants: function, method
  supports_named_tensor: True

- func: logical_xor_(Tensor(a!) self, Tensor other) -> Tensor(a!)
  variants: method
  supports_named_tensor: True

- func: logical_xor.out(Tensor self, Tensor other, *, Tensor(a!) out) -> Tensor(a!)
  dispatch:
    CPU: logical_xor_out
    CUDA: logical_xor_out
  supports_named_tensor: True

- func: logical_and(Tensor self, Tensor other) -> Tensor
  variants: function, method
  supports_named_tensor: True

- func: logical_and_(Tensor(a!) self, Tensor other) -> Tensor(a!)
  variants: method
  supports_named_tensor: True

- func: logical_and.out(Tensor self, Tensor other, *, Tensor(a!) out) -> Tensor(a!)
  dispatch:
    CPU: logical_and_out
    CUDA: logical_and_out
  supports_named_tensor: True

- func: logical_or(Tensor self, Tensor other) -> Tensor
  variants: function, method
  supports_named_tensor: True

- func: logical_or_(Tensor(a!) self, Tensor other) -> Tensor(a!)
  variants: method
  supports_named_tensor: True

- func: logical_or.out(Tensor self, Tensor other, *, Tensor(a!) out) -> Tensor(a!)
  dispatch:
    CPU: logical_or_out
    CUDA: logical_or_out
  supports_named_tensor: True

- func: blackman_window(int window_length, *, ScalarType? dtype=None, Layout? layout=None, Device? device=None, bool? pin_memory=None) -> Tensor
  use_c10_dispatcher: unboxed_only

- func: blackman_window.periodic(int window_length, bool periodic, *, ScalarType? dtype=None, Layout? layout=None, Device? device=None, bool? pin_memory=None) -> Tensor
  use_c10_dispatcher: unboxed_only

- func: bmm(Tensor self, Tensor mat2) -> Tensor
  use_c10_dispatcher: full
  variants: function, method
  dispatch:
    CPU: bmm_cpu
    CUDA: bmm_cuda
  supports_named_tensor: True

- func: bmm.out(Tensor self, Tensor mat2, *, Tensor(a!) out) -> Tensor(a!)
  variants: function
  dispatch:
    CPU: bmm_out_cpu
    CUDA: bmm_out_cuda
  supports_named_tensor: True

- func: broadcast_tensors(Tensor[] tensors) -> Tensor[]
  device_guard: False

- func: cat(Tensor[] tensors, int dim=0) -> Tensor
  supports_named_tensor: True

- func: cat.out(Tensor[] tensors, int dim=0, *, Tensor(a!) out) -> Tensor(a!)
  supports_named_tensor: True

- func: cat.names(Tensor[] tensors, Dimname dim) -> Tensor
  supports_named_tensor: True

- func: cat.names_out(Tensor[] tensors, Dimname dim, *, Tensor(a!) out) -> Tensor(a!)
  supports_named_tensor: True

- func: ceil(Tensor self) -> Tensor
  use_c10_dispatcher: full
  supports_named_tensor: True
  variants: function, method

- func: ceil_(Tensor(a!) self) -> Tensor(a!)
  supports_named_tensor: True
  variants: function, method

- func: ceil.out(Tensor self, *, Tensor(a!) out) -> Tensor(a!)
  supports_named_tensor: True
  dispatch:
    CPU: ceil_out
    CUDA: ceil_out

- func: chain_matmul(Tensor[] matrices) -> Tensor
  variants: function

- func: chunk(Tensor(a) self, int chunks, int dim=0) -> Tensor(a)[]
  variants: function, method
  device_guard: False
  supports_named_tensor: True

- func: clamp(Tensor self, Scalar? min=None, Scalar? max=None) -> Tensor
  use_c10_dispatcher: full
  supports_named_tensor: True
  variants: function, method
  dispatch:
    CPU: clamp
    CUDA: clamp
    QuantizedCPU: quantized_clamp

- func: clamp_(Tensor(a!) self, Scalar? min=None, Scalar? max=None) -> Tensor(a!)
  supports_named_tensor: True
  variants: function, method
  dispatch:
    CPU: _clamp__cpu
    CUDA: _clamp__cuda

- func: clamp.out(Tensor self, Scalar? min=None, Scalar? max=None, *, Tensor(a!) out) -> Tensor(a!)
  supports_named_tensor: True
  dispatch:
    CPU: _clamp_out_cpu
    CUDA: _clamp_out_cuda

- func: clamp_max(Tensor self, Scalar max) -> Tensor
  use_c10_dispatcher: full
  supports_named_tensor: True
  variants: function, method

- func: clamp_max_(Tensor(a!) self, Scalar max) -> Tensor(a!)
  supports_named_tensor: True
  variants: function, method
  dispatch:
    CPU: _clamp_max__cpu
    CUDA: _clamp_max__cuda

- func: clamp_max.out(Tensor self, Scalar max, *, Tensor(a!) out) -> Tensor(a!)
  supports_named_tensor: True
  dispatch:
    CPU: _clamp_max_out_cpu
    CUDA: _clamp_max_out_cuda

- func: clamp_min(Tensor self, Scalar min) -> Tensor
  use_c10_dispatcher: full
  supports_named_tensor: True
  variants: function, method

- func: clamp_min_(Tensor(a!) self, Scalar min) -> Tensor(a!)
  supports_named_tensor: True
  variants: function, method
  dispatch:
    CPU: _clamp_min__cpu
    CUDA: _clamp_min__cuda

- func: clamp_min.out(Tensor self, Scalar min, *, Tensor(a!) out) -> Tensor(a!)
  supports_named_tensor: True
  dispatch:
    CPU: _clamp_min_out_cpu
    CUDA: _clamp_min_out_cuda

- func: cudnn_is_acceptable(Tensor self) -> bool
  use_c10_dispatcher: full
  device_guard: False

- func: constant_pad_nd(Tensor self, int[] pad, Scalar value=0) -> Tensor
  variants: function

- func: contiguous(Tensor self, *, MemoryFormat memory_format=contiguous_format) -> Tensor
  variants: method
  supports_named_tensor: True

- func: convolution(Tensor input, Tensor weight, Tensor? bias, int[] stride, int[] padding, int[] dilation, bool transposed, int[] output_padding, int groups) -> Tensor

- func: convolution_overrideable(Tensor input, Tensor weight, Tensor? bias, int[] stride, int[] padding, int[] dilation, bool transposed, int[] output_padding, int groups) -> Tensor

- func: convolution_backward_overrideable(Tensor grad_output, Tensor input, Tensor weight, int[] stride, int[] padding, int[] dilation, bool transposed, int[] output_padding, int groups, bool[3] output_mask) -> (Tensor grad_input, Tensor grad_weight, Tensor grad_bias)

- func: _convolution(Tensor input, Tensor weight, Tensor? bias, int[] stride, int[] padding, int[] dilation, bool transposed, int[] output_padding, int groups, bool benchmark, bool deterministic, bool cudnn_enabled) -> Tensor

- func: _convolution_nogroup(Tensor input, Tensor weight, Tensor? bias, int[] stride, int[] padding, int[] dilation, bool transposed, int[] output_padding) -> Tensor

- func: _convolution_double_backward(Tensor? ggI, Tensor? ggW, Tensor? ggb, Tensor gO, Tensor weight, Tensor self, int[] stride, int[] padding, int[] dilation, bool transposed, int[] output_padding, int groups, bool benchmark, bool deterministic, bool cudnn_enabled, bool[3] output_mask) -> (Tensor, Tensor, Tensor)

- func: conv1d(Tensor input, Tensor weight, Tensor? bias=None, int[1] stride=1, int[1] padding=0, int[1] dilation=1, int groups=1) -> Tensor

- func: conv2d(Tensor input, Tensor weight, Tensor? bias=None, int[2] stride=1, int[2] padding=0, int[2] dilation=1, int groups=1) -> Tensor

- func: _conv2d_prepack(Tensor weight, Tensor? bias=None, int[2] stride=1, int[2] padding=0, int[2] dilation=1, int groups=1, float? output_min=None, float? output_max=None) -> Tensor

- func: _conv2d_packed(Tensor packed_weight, Tensor input) -> Tensor

- func: conv3d(Tensor input, Tensor weight, Tensor? bias=None, int[3] stride=1, int[3] padding=0, int[3] dilation=1, int groups=1) -> Tensor

- func: conv_tbc(Tensor self, Tensor weight, Tensor bias, int pad=0) -> Tensor
  use_c10_dispatcher: full

- func: conv_tbc_backward(Tensor self, Tensor input, Tensor weight, Tensor bias, int pad) -> (Tensor, Tensor, Tensor)

# NB: we inherit the goofy argument order from PyTorch torch.nn.functional
- func: conv_transpose1d(Tensor input, Tensor weight, Tensor? bias=None, int[1] stride=1, int[1] padding=0, int[1] output_padding=0, int groups=1, int[1] dilation=1) -> Tensor

- func: conv_transpose2d.input(Tensor input, Tensor weight, Tensor? bias=None, int[2] stride=1, int[2] padding=0, int[2] output_padding=0, int groups=1, int[2] dilation=1) -> Tensor

- func: conv_transpose3d.input(Tensor input, Tensor weight, Tensor? bias=None, int[3] stride=1, int[3] padding=0, int[3] output_padding=0, int groups=1, int[3] dilation=1) -> Tensor

- func: copy_(Tensor(a!) self, Tensor src, bool non_blocking=False) -> Tensor(a!)
  manual_kernel_registration: True
  use_c10_dispatcher: unboxed_only
  variants: method
  device_guard: False
  supports_named_tensor: True

- func: _copy_from(Tensor self, Tensor dst, bool non_blocking=False) -> Tensor
  use_c10_dispatcher: full
  dispatch: {}

- func: cos(Tensor self) -> Tensor
  use_c10_dispatcher: full
  supports_named_tensor: True
  variants: function, method

- func: cos_(Tensor(a!) self) -> Tensor(a!)
  supports_named_tensor: True
  variants: function, method
  dispatch:
    CPU: _cos__cpu
    CUDA: _cos__cuda

- func: cos.out(Tensor self, *, Tensor(a!) out) -> Tensor(a!)
  supports_named_tensor: True
  dispatch:
    CPU: _cos_out_cpu
    CUDA: _cos_out_cuda

- func: cosh(Tensor self) -> Tensor
  use_c10_dispatcher: full
  supports_named_tensor: True
  variants: function, method

- func: cosh_(Tensor(a!) self) -> Tensor(a!)
  supports_named_tensor: True
  variants: function, method
  dispatch:
    CPU: _cosh__cpu
    CUDA: _cosh__cuda

- func: cosh.out(Tensor self, *, Tensor(a!) out) -> Tensor(a!)
  supports_named_tensor: True
  dispatch:
    CPU: _cosh_out_cpu
    CUDA: _cosh_out_cuda

- func: cosine_embedding_loss(Tensor input1, Tensor input2, Tensor target, float margin=0.0, int reduction=Mean) -> Tensor
  use_c10_dispatcher: full

- func: cudnn_affine_grid_generator(Tensor theta, int N, int C, int H, int W) -> Tensor grid
  use_c10_dispatcher: full
  dispatch:
    CUDA: cudnn_affine_grid_generator_forward

# TODO: Why do I have to call this grad?!
- func: cudnn_affine_grid_generator_backward(Tensor grad, int N, int C, int H, int W) -> Tensor grad_theta
  use_c10_dispatcher: full
  dispatch:
    CUDA: cudnn_affine_grid_generator_backward

- func: cudnn_batch_norm(Tensor input, Tensor weight, Tensor? bias, Tensor? running_mean, Tensor? running_var, bool training, float exponential_average_factor, float epsilon) -> (Tensor, Tensor, Tensor, Tensor)
  dispatch:
    CUDA: cudnn_batch_norm

# NB: You can only use this if you used cudnn_batch_norm training=True
- func: cudnn_batch_norm_backward(Tensor input, Tensor grad_output, Tensor weight, Tensor? running_mean, Tensor? running_var, Tensor? save_mean, Tensor? save_var, float epsilon, Tensor reserveSpace) -> (Tensor, Tensor, Tensor)
  dispatch:
    CUDA: cudnn_batch_norm_backward

- func: cudnn_convolution.deprecated(Tensor self, Tensor weight, Tensor? bias, int[] padding, int[] stride, int[] dilation, int groups, bool benchmark, bool deterministic) -> Tensor
  dispatch:
    CUDA: cudnn_convolution_deprecated

- func: cudnn_convolution(Tensor self, Tensor weight, int[] padding, int[] stride, int[] dilation, int groups, bool benchmark, bool deterministic) -> Tensor
  dispatch:
    CUDA: cudnn_convolution

- func: cudnn_convolution_backward_input(int[] self_size, Tensor grad_output, Tensor weight, int[] padding, int[] stride, int[] dilation, int groups, bool benchmark, bool deterministic) -> Tensor
  dispatch:
    CUDA: cudnn_convolution_backward_input

- func: cudnn_convolution_backward(Tensor self, Tensor grad_output, Tensor weight, int[] padding, int[] stride, int[] dilation, int groups, bool benchmark, bool deterministic, bool[2] output_mask) -> (Tensor, Tensor)
  dispatch:
    CUDA: cudnn_convolution_backward

- func: cudnn_convolution_backward_weight(int[] weight_size, Tensor grad_output, Tensor self, int[] padding, int[] stride, int[] dilation, int groups, bool benchmark, bool deterministic) -> Tensor
  dispatch:
    CUDA: cudnn_convolution_backward_weight

- func: cudnn_convolution_transpose.deprecated(Tensor self, Tensor weight, Tensor? bias, int[] padding, int[] output_padding, int[] stride, int[] dilation, int groups, bool benchmark, bool deterministic) -> Tensor
  dispatch:
    CUDA: cudnn_convolution_transpose_deprecated

- func: cudnn_convolution_transpose(Tensor self, Tensor weight, int[] padding, int[] output_padding, int[] stride, int[] dilation, int groups, bool benchmark, bool deterministic) -> Tensor
  dispatch:
    CUDA: cudnn_convolution_transpose

# NB: output_padding not strictly needed here, but it's helpful for the float
# backwards
- func: cudnn_convolution_transpose_backward(Tensor self, Tensor grad_output, Tensor weight, int[] padding, int[] output_padding, int[] stride, int[] dilation, int groups, bool benchmark, bool deterministic, bool[2] output_mask) -> (Tensor, Tensor)
  dispatch:
    CUDA: cudnn_convolution_transpose_backward

- func: cudnn_convolution_transpose_backward_input(Tensor grad_output, Tensor weight, int[] padding, int[] stride, int[] dilation, int groups, bool benchmark, bool deterministic) -> Tensor
  dispatch:
    CUDA: cudnn_convolution_transpose_backward_input

- func: cudnn_convolution_transpose_backward_weight(int[] weight_size, Tensor grad_output, Tensor self, int[] padding, int[] stride, int[] dilation, int groups, bool benchmark, bool deterministic) -> Tensor
  dispatch:
    CUDA: cudnn_convolution_transpose_backward_weight

# NB: input is special cased in a way I don't quite understand
- func: cudnn_grid_sampler(Tensor self, Tensor grid) -> Tensor output
  use_c10_dispatcher: full
  dispatch:
    CUDA: cudnn_grid_sampler_forward

- func: cudnn_grid_sampler_backward(Tensor self, Tensor grid, Tensor grad_output) -> (Tensor grad_self, Tensor grad_grid)
  dispatch:
    CUDA: cudnn_grid_sampler_backward

- func: cummax(Tensor self, int dim) -> (Tensor values, Tensor indices)
  supports_named_tensor: True
  variants: function, method

- func: cummax.out(Tensor self, int dim, *, Tensor(a!) values, Tensor(b!) indices) -> (Tensor(a!) values, Tensor(b!) indices)
  supports_named_tensor: True

- func: cummax.dimname(Tensor self, Dimname dim) -> (Tensor values, Tensor indices)
  supports_named_tensor: True
  variants: function, method

- func: cummax.dimname_out(Tensor self, Dimname dim, *, Tensor(a!) values, Tensor(b!) indices) -> (Tensor(a!) values, Tensor(b!) indices)
  supports_named_tensor: True

- func: _cummax_helper(Tensor self, Tensor(a!) values, Tensor(b!) indices, int dim) -> ()
  variants: function
  dispatch:
    CPU: cummax_helper_cpu
    CUDA: cummax_helper_cuda

- func: cummin(Tensor self, int dim) -> (Tensor values, Tensor indices)
  supports_named_tensor: True
  variants: function, method

- func: cummin.out(Tensor self, int dim, *, Tensor(a!) values, Tensor(b!) indices) -> (Tensor(a!) values, Tensor(b!) indices)
  supports_named_tensor: True

- func: cummin.dimname(Tensor self, Dimname dim) -> (Tensor values, Tensor indices)
  supports_named_tensor: True
  variants: function, method

- func: cummin.dimname_out(Tensor self, Dimname dim, *, Tensor(a!) values, Tensor(b!) indices) -> (Tensor(a!) values, Tensor(b!) indices)
  supports_named_tensor: True

- func: _cummin_helper(Tensor self, Tensor(a!) values, Tensor(b!) indices, int dim) -> ()
  variants: function
  dispatch:
    CPU: cummin_helper_cpu
    CUDA: cummin_helper_cuda

- func: cumprod(Tensor self, int dim, *, ScalarType? dtype=None) -> Tensor
  supports_named_tensor: True
  variants: function, method

- func: cumprod.out(Tensor self, int dim, *, ScalarType? dtype=None, Tensor(a!) out) -> Tensor(a!)
  supports_named_tensor: True

- func: cumprod.dimname(Tensor self, Dimname dim, *, ScalarType? dtype=None) -> Tensor
  supports_named_tensor: True
  variants: function, method

- func: cumprod.dimname_out(Tensor self, Dimname dim, *, ScalarType? dtype=None, Tensor(a!) out) -> Tensor(a!)
  supports_named_tensor: True

- func: cumsum(Tensor self, int dim, *, ScalarType? dtype=None) -> Tensor
  supports_named_tensor: True
  variants: function, method

- func: cumsum.out(Tensor self, int dim, *, ScalarType? dtype=None, Tensor(a!) out) -> Tensor(a!)
  supports_named_tensor: True

- func: cumsum.dimname(Tensor self, Dimname dim, *, ScalarType? dtype=None) -> Tensor
  supports_named_tensor: True
  variants: function, method

- func: cumsum.dimname_out(Tensor self, Dimname dim, *, ScalarType? dtype=None, Tensor(a!) out) -> Tensor(a!)
  supports_named_tensor: True

- func: ctc_loss.IntList(Tensor log_probs, Tensor targets, int[] input_lengths, int[] target_lengths, int blank=0, int reduction=Mean, bool zero_infinity=False) -> Tensor

# convenience function that converts to intlists for you
- func: ctc_loss.Tensor(Tensor log_probs, Tensor targets, Tensor input_lengths, Tensor target_lengths, int blank=0, int reduction=Mean, bool zero_infinity=False) -> Tensor
  use_c10_dispatcher: full

- func: _ctc_loss(Tensor log_probs, Tensor targets, int[] input_lengths, int[] target_lengths, int blank=0, bool zero_infinity=False) -> (Tensor, Tensor)
  dispatch:
    CPU:  ctc_loss_cpu
    CUDA: ctc_loss_gpu

- func: _ctc_loss_backward(Tensor grad, Tensor log_probs, Tensor targets, int[] input_lengths, int[] target_lengths, Tensor neg_log_likelihood, Tensor log_alpha, int blank, bool zero_infinity=False) -> Tensor
  dispatch:
    CPU: ctc_loss_backward_cpu
    CUDA: ctc_loss_backward_gpu

- func: det(Tensor self) -> Tensor
  use_c10_dispatcher: full
  variants: function, method

- func: diag_embed(Tensor self, int offset=0, int dim1=-2, int dim2=-1) -> Tensor
  use_c10_dispatcher: full
  variants: function, method

- func: diagflat(Tensor self, int offset=0) -> Tensor
  use_c10_dispatcher: full
  variants: function, method

- func: diagonal(Tensor(a) self, int offset=0, int dim1=0, int dim2=1) -> Tensor(a)
  variants: function, method
  supports_named_tensor: True

- func: diagonal.Dimname(Tensor(a) self, *, Dimname outdim, Dimname dim1, Dimname dim2, int offset=0) -> Tensor(a)
  variants: function, method
  supports_named_tensor: True

- func: fill_diagonal_(Tensor(a!) self, Scalar fill_value, bool wrap=False) -> Tensor(a!)
  variants: method

- func: div.Tensor(Tensor self, Tensor other) -> Tensor
  use_c10_dispatcher: full
  variants: function, method
  dispatch:
    CPU: div
    CUDA: div
    SparseCPU: div_sparse
    SparseCUDA: div_sparse
  supports_named_tensor: True

- func: div_.Tensor(Tensor(a!) self, Tensor other) -> Tensor(a!)
  variants: method
  dispatch:
    CPU: div_
    CUDA: div_
    SparseCPU: div_sparse_
    SparseCUDA: div_sparse_
  supports_named_tensor: True

- func: div.out(Tensor self, Tensor other, *, Tensor(a!) out) -> Tensor(a!)
  dispatch:
    CPU: div_out
    CUDA: div_out
    SparseCPU: div_out_sparse_zerodim
    SparseCUDA: div_out_sparse_zerodim
  supports_named_tensor: True

# For C++ only, until we have conversion from C++ numbers to Tensor
- func: div.Scalar(Tensor self, Scalar other) -> Tensor
  use_c10_dispatcher: full
  variants: function, method
  supports_named_tensor: True

- func: div_.Scalar(Tensor(a!) self, Scalar other) -> Tensor(a!)
  variants: method
  supports_named_tensor: True

- func: dot(Tensor self, Tensor tensor) -> Tensor
  use_c10_dispatcher: full
  variants: function, method
  dispatch:
    CPU: legacy::cpu::_th_dot
    CUDA: legacy::cuda::_th_dot
  supports_named_tensor: True

- func: dot.out(Tensor self, Tensor tensor, *, Tensor(a!) out) -> Tensor(a!)
  supports_named_tensor: True

- func: einsum(str equation, Tensor[] tensors) -> Tensor

- func: embedding(Tensor weight, Tensor indices, int padding_idx=-1, bool scale_grad_by_freq=False, bool sparse=False) -> Tensor
  use_c10_dispatcher: full

- func: embedding_backward(Tensor grad, Tensor indices, int num_weights, int padding_idx, bool scale_grad_by_freq, bool sparse) -> Tensor
  use_c10_dispatcher: full

- func: embedding_dense_backward(Tensor grad_output, Tensor indices, int num_weights, int padding_idx, bool scale_grad_by_freq) -> Tensor
  use_c10_dispatcher: full
  dispatch:
    CPU: embedding_dense_backward_cpu
    CUDA: embedding_dense_backward_cuda

- func: embedding_renorm_(Tensor(a!) self, Tensor indices, float max_norm, float norm_type) -> Tensor(a!)
  dispatch:
    CPU: embedding_renorm_cpu_
    CUDA: embedding_renorm_cuda_

- func: embedding_sparse_backward(Tensor grad, Tensor indices, int num_weights, int padding_idx, bool scale_grad_by_freq) -> Tensor
  use_c10_dispatcher: full

# NOTE [ embedding_bag Native Functions ]
# The `_embedding_bag.*` variants assume that input tensors except for `weight`,
# e.g. `indices` and `offsets` (and `offset2bag`), are contiguous.
# We really only need to enforce this for `_embedding_bag` (the forward) because
# the backward inputs are the same as forward ones.
# The above `embedding_bag` wrapper is created to achieve this, e.g.,
# applying indices = indices.contiguous().
# The backward functions apply a check that these input tensors are contiguous.

- func: embedding_bag(Tensor weight, Tensor indices, Tensor offsets, bool scale_grad_by_freq=False, int mode=0, bool sparse=False, Tensor? per_sample_weights=None, bool include_last_offset=False) -> (Tensor, Tensor, Tensor, Tensor)

- func: _embedding_bag(Tensor weight, Tensor indices, Tensor offsets, bool scale_grad_by_freq=False, int mode=0, bool sparse=False, Tensor? per_sample_weights=None, bool include_last_offset=False) -> (Tensor, Tensor, Tensor, Tensor)
  dispatch:
    CPU: _embedding_bag_cpu
    CUDA: _embedding_bag_cuda

- func: _embedding_bag_backward(Tensor grad, Tensor indices, Tensor offsets, Tensor offset2bag, Tensor bag_size, Tensor maximum_indices, int num_weights, bool scale_grad_by_freq, int mode, bool sparse, Tensor? per_sample_weights) -> Tensor

- func: _embedding_bag_sparse_backward(Tensor grad, Tensor indices, Tensor offsets, Tensor offset2bag, Tensor bag_size, int num_weights, bool scale_grad_by_freq, int mode, Tensor? per_sample_weights) -> Tensor

- func: _embedding_bag_dense_backward(Tensor grad, Tensor indices, Tensor offsets, Tensor offset2bag, Tensor bag_size, Tensor maximum_indices, int num_weights, bool scale_grad_by_freq, int mode, Tensor? per_sample_weights) -> Tensor
  dispatch:
    CPU: _embedding_bag_dense_backward_cpu
    CUDA: _embedding_bag_dense_backward_cuda

- func: _embedding_bag_per_sample_weights_backward(Tensor grad, Tensor weight, Tensor indices, Tensor offsets, Tensor offset2bag, int mode) -> Tensor
  use_c10_dispatcher: full
  dispatch:
    CPU: _embedding_bag_per_sample_weights_backward_cpu
    CUDA: _embedding_bag_per_sample_weights_backward_cuda

- func: empty.names(int[] size, *, Dimname[]? names, ScalarType? dtype=None, Layout? layout=None, Device? device=None, bool? pin_memory=None, MemoryFormat? memory_format=None) -> Tensor
  use_c10_dispatcher: unboxed_only
  device_guard: False

- func: empty.memory_format(int[] size, *, ScalarType? dtype=None, Layout? layout=None, Device? device=None, bool? pin_memory=None, MemoryFormat? memory_format=None) -> Tensor
  use_c10_dispatcher: unboxed_only
  dispatch:
    CPU: empty_cpu
    CUDA: empty_cuda
    MkldnnCPU: empty_mkldnn
    SparseCPU: empty_sparse
    SparseCUDA: empty_sparse

- func: new_empty(Tensor self, int[] size, *, ScalarType? dtype=None, Layout? layout=None, Device? device=None, bool? pin_memory=None) -> Tensor
  use_c10_dispatcher: unboxed_only
  variants: method

- func: new_full(Tensor self, int[] size, Scalar fill_value, *, ScalarType? dtype=None, Layout? layout=None, Device? device=None, bool? pin_memory=None) -> Tensor
  use_c10_dispatcher: unboxed_only
  variants: method

- func: new_zeros(Tensor self, int[] size, *, ScalarType? dtype=None, Layout? layout=None, Device? device=None, bool? pin_memory=None) -> Tensor
  use_c10_dispatcher: unboxed_only
  variants: method

# other overrides are to provide a more helpful error message that dtype is required
- func: _empty_affine_quantized(int[] size, *, ScalarType? dtype=None, Layout? layout=None, Device? device=None, bool? pin_memory=None, float scale=1, int zero_point=0, MemoryFormat? memory_format=contiguous_format) -> Tensor
  use_c10_dispatcher: unboxed_only
  dispatch:
    CPU: empty_affine_quantized_other_backends_stub
    QuantizedCPU: empty_affine_quantized_cpu

# it's a factory function receiving a tensor argument, thus overriding explicitly
# other overrides are to provide a more helpful error message that dtype is required
- func: _empty_per_channel_affine_quantized(int[] size, *, Tensor scales, Tensor zero_points, int axis, ScalarType? dtype=None, Layout? layout=None, Device? device=None, bool? pin_memory=None, MemoryFormat? memory_format=contiguous_format) -> Tensor
  use_c10_dispatcher: unboxed_only
  category_override: factory
  dispatch:
    CPU: empty_per_channel_affine_quantized_other_backends_stub
    QuantizedCPU: empty_per_channel_affine_quantized_cpu

- func: resize_(Tensor(a!) self, int[] size, *, MemoryFormat? memory_format=None) -> Tensor(a!)
  manual_kernel_registration: True
  use_c10_dispatcher: unboxed_only
  supports_named_tensor: True
  variants: method
  device_guard: False

- func: empty.out(int[] size, *, MemoryFormat? memory_format=None, Tensor(a!) out) -> Tensor(a!)
  device_guard: False

<<<<<<< HEAD
- func: empty_like(Tensor self, *, MemoryFormat? memory_format=None) -> Tensor
  device_guard: False
  supports_named_tensor: True

- func: empty_like.dtype(Tensor self, *, ScalarType dtype, Layout layout, Device device, bool pin_memory=False, MemoryFormat? memory_format=None) -> Tensor
=======
- func: empty_like(Tensor self, *, ScalarType? dtype=None, Layout? layout=None, Device? device=None, bool? pin_memory=None, MemoryFormat? memory_format=None) -> Tensor
>>>>>>> fc4706b1
  use_c10_dispatcher: unboxed_only
  device_guard: False
  supports_named_tensor: True

- func: empty_strided(int[] size, int[] stride, *, ScalarType? dtype=None, Layout? layout=None, Device? device=None, bool? pin_memory=None) -> Tensor
  use_c10_dispatcher: unboxed_only
  dispatch:
    CPU: empty_strided_cpu
    CUDA: empty_strided_cuda

- func: erf(Tensor self) -> Tensor
  use_c10_dispatcher: full
  supports_named_tensor: True
  variants: function, method

- func: erf_(Tensor(a!) self) -> Tensor(a!)
  supports_named_tensor: True
  variants: function, method
  dispatch:
    CPU: _erf__cpu
    CUDA: _erf__cuda

- func: erf.out(Tensor self, *, Tensor(a!) out) -> Tensor(a!)
  supports_named_tensor: True
  dispatch:
    CPU: _erf_out_cpu
    CUDA: _erf_out_cuda

- func: erfc(Tensor self) -> Tensor
  use_c10_dispatcher: full
  supports_named_tensor: True
  variants: function, method

- func: erfc_(Tensor(a!) self) -> Tensor(a!)
  supports_named_tensor: True
  variants: function, method
  dispatch:
    CPU: _erfc__cpu
    CUDA: _erfc__cuda

- func: erfc.out(Tensor self, *, Tensor(a!) out) -> Tensor(a!)
  supports_named_tensor: True
  dispatch:
    CPU: _erfc_out_cpu
    CUDA: _erfc_out_cuda

- func: exp(Tensor self) -> Tensor
  use_c10_dispatcher: full
  supports_named_tensor: True
  variants: function, method

- func: exp_(Tensor(a!) self) -> Tensor(a!)
  supports_named_tensor: True
  variants: function, method
  dispatch:
    CPU: _exp__cpu
    CUDA: _exp__cuda

- func: exp.out(Tensor self, *, Tensor(a!) out) -> Tensor(a!)
  supports_named_tensor: True
  dispatch:
    CPU: _exp_out_cpu
    CUDA: _exp_out_cuda

- func: expm1(Tensor self) -> Tensor
  use_c10_dispatcher: full
  supports_named_tensor: True
  variants: function, method

- func: expm1_(Tensor(a!) self) -> Tensor(a!)
  supports_named_tensor: True
  variants: function, method

- func: expm1.out(Tensor self, *, Tensor(a!) out) -> Tensor(a!)
  supports_named_tensor: True
  dispatch:
    CPU: expm1_out
    CUDA: expm1_out

- func: expand(Tensor(a) self, int[] size, *, bool implicit=False) -> Tensor(a)
  variants: method  # This is method-only to match the previous tensor API. In the future we could make this a function too.
  device_guard: False
  supports_named_tensor: True

- func: expand_as(Tensor self, Tensor other) -> Tensor
  use_c10_dispatcher: full
  variants: method  # This is method-only to match the previous tensor API. In the future we could make this a function too.
  device_guard: False

- func: eye(int n, *, ScalarType? dtype=None, Layout? layout=None, Device? device=None, bool? pin_memory=None) -> Tensor
  use_c10_dispatcher: unboxed_only

- func: eye.m(int n, int m, *, ScalarType? dtype=None, Layout? layout=None, Device? device=None, bool? pin_memory=None) -> Tensor
  use_c10_dispatcher: unboxed_only

- func: eye.out(int n, *, Tensor(a!) out) -> Tensor(a!)
  dispatch:
    CPU: eye_out_cpu
    CUDA: eye_out_cuda

- func: eye.m_out(int n, int m, *, Tensor(a!) out) -> Tensor(a!)
  dispatch:
    CPU: eye_out_cpu
    CUDA: eye_out_cuda

- func: flatten.using_ints(Tensor self, int start_dim=0, int end_dim=-1) -> Tensor
  use_c10_dispatcher: full
  variants: function, method
  supports_named_tensor: True

- func: flatten.named_out_dim(Tensor self, int start_dim, int end_dim, Dimname out_dim) -> Tensor
  variants: function, method
  supports_named_tensor: True

- func: flatten.using_names(Tensor self, Dimname start_dim, Dimname end_dim, Dimname out_dim) -> Tensor
  variants: function, method
  supports_named_tensor: True

- func: flatten.DimnameList(Tensor self, Dimname[] dims, Dimname out_dim) -> Tensor
  variants: function, method
  supports_named_tensor: True

- func: fill_.Scalar(Tensor(a!) self, Scalar value) -> Tensor(a!)
  supports_named_tensor: True
  variants: function, method

- func: fill_.Tensor(Tensor(a!) self, Tensor value) -> Tensor(a!)
  supports_named_tensor: True
  variants: function, method

- func: floor(Tensor self) -> Tensor
  use_c10_dispatcher: full
  supports_named_tensor: True
  variants: function, method

- func: floor_(Tensor(a!) self) -> Tensor(a!)
  supports_named_tensor: True
  variants: function, method

- func: floor.out(Tensor self, *, Tensor(a!) out) -> Tensor(a!)
  supports_named_tensor: True
  dispatch:
    CPU: floor_out
    CUDA: floor_out

- func: floor_divide(Tensor input, Tensor other) -> Tensor
  supports_named_tensor: True

- func: floor_divide.Scalar(Tensor input, Scalar other) -> Tensor
  supports_named_tensor: True

- func: frac(Tensor self) -> Tensor
  use_c10_dispatcher: full
  supports_named_tensor: True
  variants: function, method

- func: frac_(Tensor(a!) self) -> Tensor(a!)
  supports_named_tensor: True
  variants: function, method

- func: frac.out(Tensor self, *, Tensor(a!) out) -> Tensor(a!)
  supports_named_tensor: True

- func: full.names(int[] size, Scalar fill_value, *, Dimname[]? names, ScalarType? dtype=None, Layout? layout=None, Device? device=None, bool? pin_memory=None) -> Tensor
  use_c10_dispatcher: unboxed_only
  device_guard: False

- func: full(int[] size, Scalar fill_value, *, ScalarType? dtype=None, Layout? layout=None, Device? device=None, bool? pin_memory=None) -> Tensor
  use_c10_dispatcher: unboxed_only

- func: full.out(int[] size, Scalar fill_value, *, Tensor(a!) out) -> Tensor(a!)

<<<<<<< HEAD
- func: full_like(Tensor self, Scalar fill_value, *, MemoryFormat? memory_format=None) -> Tensor
  supports_named_tensor: True

- func: full_like.dtype(Tensor self, Scalar fill_value, *, ScalarType dtype, Layout layout, Device device, bool pin_memory=False, MemoryFormat? memory_format=None) -> Tensor
=======
- func: full_like(Tensor self, Scalar fill_value, *, ScalarType? dtype=None, Layout? layout=None, Device? device=None, bool? pin_memory=None, MemoryFormat? memory_format=None) -> Tensor
>>>>>>> fc4706b1
  use_c10_dispatcher: unboxed_only
  supports_named_tensor: True

- func: from_file(str filename, bool? shared=None, int? size=0, *, ScalarType? dtype=None, Layout? layout=None, Device? device=None, bool? pin_memory=None) -> Tensor
  use_c10_dispatcher: unboxed_only
  dispatch:
    CPU: from_file

# NOTE [ grid_sampler Native Functions ]
# `grid_sampler` does all the shape checking and then dispatches to one of
# `cudnn_grid_sampler`, `grid_sampler_2d`, or `grid_sampler_3d`, each of which
# has the corresponding backward defined as native functions as well. Therefore,
# in these functions and their backwards, no more shape checking is done.
#
# Additionally, arguments `padding_mode` and `interpolation_mode` are cast to
# enums defined in `native/GridSampler.h`. `cudnn_grid_sampler` doesn't take in
# `interpolation_mode` because it only supports Bilinear interpolation mode.
# Nor does it take in `align_corners` because it only supports the mode
# `align_corners = True`.
- func: grid_sampler(Tensor input, Tensor grid, int interpolation_mode, int padding_mode, bool align_corners) -> Tensor
  use_c10_dispatcher: full

- func: grid_sampler_2d(Tensor input, Tensor grid, int interpolation_mode, int padding_mode, bool align_corners) -> Tensor
  use_c10_dispatcher: full
  dispatch:
    CPU: grid_sampler_2d_cpu
    CUDA: grid_sampler_2d_cuda

- func: grid_sampler_2d_backward(Tensor grad_output, Tensor input, Tensor grid, int interpolation_mode, int padding_mode, bool align_corners) -> (Tensor, Tensor)
  dispatch:
    CPU: grid_sampler_2d_backward_cpu
    CUDA: grid_sampler_2d_backward_cuda

- func: grid_sampler_3d(Tensor input, Tensor grid, int interpolation_mode, int padding_mode, bool align_corners) -> Tensor
  use_c10_dispatcher: full
  dispatch:
    CPU: grid_sampler_3d_cpu
    CUDA: grid_sampler_3d_cuda

- func: grid_sampler_3d_backward(Tensor grad_output, Tensor input, Tensor grid, int interpolation_mode, int padding_mode, bool align_corners) -> (Tensor, Tensor)
  dispatch:
    CPU: grid_sampler_3d_backward_cpu
    CUDA: grid_sampler_3d_backward_cuda

- func: hann_window(int window_length, *, ScalarType? dtype=None, Layout? layout=None, Device? device=None, bool? pin_memory=None) -> Tensor
  use_c10_dispatcher: unboxed_only

- func: hann_window.periodic(int window_length, bool periodic, *, ScalarType? dtype=None, Layout? layout=None, Device? device=None, bool? pin_memory=None) -> Tensor
  use_c10_dispatcher: unboxed_only

- func: hamming_window(int window_length, *, ScalarType? dtype=None, Layout? layout=None, Device? device=None, bool? pin_memory=None) -> Tensor
  use_c10_dispatcher: unboxed_only

- func: hamming_window.periodic(int window_length, bool periodic, *, ScalarType? dtype=None, Layout? layout=None, Device? device=None, bool? pin_memory=None) -> Tensor
  use_c10_dispatcher: unboxed_only

- func: hamming_window.periodic_alpha(int window_length, bool periodic, float alpha, *, ScalarType? dtype=None, Layout? layout=None, Device? device=None, bool? pin_memory=None) -> Tensor
  use_c10_dispatcher: unboxed_only

- func: hamming_window.periodic_alpha_beta(int window_length, bool periodic, float alpha, float beta, *, ScalarType? dtype=None, Layout? layout=None, Device? device=None, bool? pin_memory=None) -> Tensor
  use_c10_dispatcher: unboxed_only

- func: hinge_embedding_loss(Tensor self, Tensor target, float margin=1.0, int reduction=Mean) -> Tensor
  use_c10_dispatcher: full

- func: ger(Tensor self, Tensor vec2) -> Tensor
  use_c10_dispatcher: full
  variants: function, method

- func: ger.out(Tensor self, Tensor vec2, *, Tensor(a!) out) -> Tensor(a!)

- func: group_norm(Tensor input, int num_groups, Tensor? weight=None, Tensor? bias=None, float eps=1e-05, bool cudnn_enabled=True) -> Tensor

# FFT

- func: fft(Tensor self, int signal_ndim, bool normalized=False) -> Tensor
  use_c10_dispatcher: full
  variants: function, method

- func: ifft(Tensor self, int signal_ndim, bool normalized=False) -> Tensor
  use_c10_dispatcher: full
  variants: function, method

- func: rfft(Tensor self, int signal_ndim, bool normalized=False, bool onesided=True) -> Tensor
  use_c10_dispatcher: full
  variants: function, method

- func: irfft(Tensor self, int signal_ndim, bool normalized=False, bool onesided=True, int[] signal_sizes=[]) -> Tensor
  variants: function, method

- func: _fft_with_size(Tensor self, int signal_ndim, bool complex_input, bool complex_output, bool inverse, int[] checked_signal_sizes, bool normalized, bool onesided, int[] output_sizes) -> Tensor
  variants: function
  dispatch:
    CPU: _fft_mkl
    CUDA: _fft_cufft

- func: _cufft_get_plan_cache_size(int device_index) -> int
  use_c10_dispatcher: full

- func: _cufft_get_plan_cache_max_size(int device_index) -> int
  use_c10_dispatcher: full

- func: _cufft_set_plan_cache_max_size(int device_index, int max_size) -> ()

- func: _cufft_clear_plan_cache(int device_index) -> ()

- func: index.Tensor(Tensor self, Tensor?[] indices) -> Tensor
  variants: function, method
  # NB: This function is special-cased in tools/autograd/gen_variable_type.py
  # NB: The following functions are declared in aten/src/ATen/templates/TensorBody.h and defined in aten/src/ATen/TensorIndexing.cpp:
  # - Tensor Tensor::index(ArrayRef<TensorIndex> indices)
  # - Tensor Tensor::index(std::initializer_list<TensorIndex> indices)

- func: index_copy_(Tensor(a!) self, int dim, Tensor index, Tensor source) -> Tensor(a!)
  variants: method

- func: index_copy(Tensor self, int dim, Tensor index, Tensor source) -> Tensor
  use_c10_dispatcher: full
  variants: function, method

- func: index_copy_.dimname(Tensor(a!) self, Dimname dim, Tensor index, Tensor source) -> Tensor(a!)
  variants: method

- func: index_copy.dimname(Tensor self, Dimname dim, Tensor index, Tensor source) -> Tensor
  variants: function, method

- func: index_put_(Tensor(a!) self, Tensor?[] indices, Tensor values, bool accumulate=False) -> Tensor(a!)
  variants: function, method
  # NB: The following functions are declared in aten/src/ATen/templates/TensorBody.h and defined in aten/src/ATen/TensorIndexing.cpp:
  # - Tensor & Tensor::index_put_(ArrayRef<TensorIndex> indices, Tensor const & rhs)
  # - Tensor & Tensor::index_put_(ArrayRef<TensorIndex> indices, Scalar v)
  # - Tensor & Tensor::index_put_(std::initializer_list<TensorIndex> indices, Tensor const & rhs)
  # - Tensor & Tensor::index_put_(std::initializer_list<TensorIndex> indices, Scalar v)

- func: index_put(Tensor self, Tensor?[] indices, Tensor values, bool accumulate=False) -> Tensor
  variants: function, method

- func: _index_put_impl_(Tensor(a!) self, Tensor?[] indices, Tensor values, bool accumulate=False, bool unsafe=False) -> Tensor(a!)
  variants: function

- func: instance_norm(Tensor input, Tensor? weight, Tensor? bias, Tensor? running_mean, Tensor? running_var, bool use_input_stats, float momentum, float eps, bool cudnn_enabled) -> Tensor
  variants: function

- func: inverse(Tensor self) -> Tensor
  use_c10_dispatcher: full
  variants: function, method

- func: inverse.out(Tensor self, *, Tensor(a!) out) -> Tensor(a!)

- func: _inverse_helper(Tensor self) -> Tensor
  use_c10_dispatcher: full
  variants: function
  dispatch:
    CPU: _inverse_helper_cpu
    CUDA: _inverse_helper_cuda

- func: isclose(Tensor self, Tensor other, float rtol=1e-05, float atol=1e-08, bool equal_nan=False) -> Tensor
  use_c10_dispatcher: full
  variants: function, method

- func: isnan(Tensor self) -> Tensor
  use_c10_dispatcher: full
  variants: function
  device_guard: False
  supports_named_tensor: True
  dispatch:
    CPU: isnan
    CUDA: isnan
    SparseCPU: isnan_sparse
    SparseCUDA: isnan_sparse

- func: is_distributed(Tensor self) -> bool
  use_c10_dispatcher: full
  variants: function, method
  device_guard: False

- func: is_floating_point(Tensor self) -> bool
  use_c10_dispatcher: full
  variants: function, method
  device_guard: False
  supports_named_tensor: True

- func: is_complex(Tensor self) -> bool
  use_c10_dispatcher: full
  variants: function, method
  device_guard: False
  supports_named_tensor: True

- func: is_nonzero(Tensor self) -> bool
  use_c10_dispatcher: full
  variants: function, method
  device_guard: False
  supports_named_tensor: True

- func: is_same_size(Tensor self, Tensor other) -> bool
  use_c10_dispatcher: full
  variants: function, method
  device_guard: False
  supports_named_tensor: True

- func: is_signed(Tensor self) -> bool
  use_c10_dispatcher: full
  variants: function, method
  device_guard: False
  supports_named_tensor: True

- func: kl_div(Tensor self, Tensor target, int reduction=Mean) -> Tensor
  use_c10_dispatcher: full

- func: kl_div_backward(Tensor grad_output, Tensor self, Tensor target, int reduction=Mean) -> Tensor
  use_c10_dispatcher: full
  dispatch:
    CPU: kl_div_backward_cpu
    CUDA: kl_div_backward_cuda

- func: kthvalue(Tensor self, int k, int dim=-1, bool keepdim=False) -> (Tensor values, Tensor indices)
  supports_named_tensor: True
  variants: function, method

- func: kthvalue.values(Tensor self, int k, int dim=-1, bool keepdim=False, *, Tensor(a!) values, Tensor(b!) indices) -> (Tensor(a!) values, Tensor(b!) indices)
  supports_named_tensor: True
  dispatch:
    CPU: kthvalue_out_cpu
    CUDA: kthvalue_out_cuda

- func: kthvalue.dimname(Tensor self, int k, Dimname dim, bool keepdim=False) -> (Tensor values, Tensor indices)
  supports_named_tensor: True
  variants: function, method

- func: kthvalue.dimname_out(Tensor self, int k, Dimname dim, bool keepdim=False, *, Tensor(a!) values, Tensor(b!) indices) -> (Tensor(a!) values, Tensor(b!) indices)
  supports_named_tensor: True

- func: layer_norm(Tensor input, int[] normalized_shape, Tensor? weight=None, Tensor? bias=None, float eps=1e-05, bool cudnn_enable=True) -> Tensor

- func: native_layer_norm(Tensor input, Tensor? weight, Tensor? bias, int M, int N, float eps) -> (Tensor, Tensor, Tensor)
  dispatch:
    CPU: layer_norm_cpu
    CUDA: layer_norm_cuda

- func: native_layer_norm_backward(Tensor grad_out, Tensor input, Tensor mean, Tensor rstd, Tensor? weight, int M, int N, bool[3] output_mask) -> (Tensor, Tensor, Tensor)
  dispatch:
    CPU: layer_norm_backward_cpu
    CUDA: layer_norm_backward_cuda

- func: linear(Tensor input, Tensor weight, Tensor? bias=None) -> Tensor
  python_module: nn

- func: _linear_prepack(Tensor weight, Tensor? bias=None, float? output_min=None, float? output_max=None) -> Tensor

- func: _linear_packed(Tensor packed_weight, Tensor input) -> Tensor

- func: mkldnn_linear(Tensor input, Tensor weight, Tensor? bias=None) -> Tensor
  python_module: nn
  dispatch:
    MkldnnCPU: mkldnn_linear

- func: fbgemm_linear_int8_weight_fp32_activation(Tensor input, Tensor weight, Tensor packed, Tensor col_offsets, Scalar weight_scale, Scalar weight_zero_point, Tensor bias) -> Tensor

- func: fbgemm_linear_int8_weight(Tensor input, Tensor weight, Tensor packed, Tensor col_offsets, Scalar weight_scale, Scalar weight_zero_point, Tensor bias) -> Tensor
  use_c10_dispatcher: full

- func: fbgemm_linear_quantize_weight(Tensor input) -> (Tensor, Tensor, float, int)

- func: fbgemm_pack_gemm_matrix_fp16(Tensor input) -> Tensor
  use_c10_dispatcher: full

- func: fbgemm_linear_fp16_weight_fp32_activation(Tensor input, Tensor packed_weight, Tensor bias) -> Tensor

- func: fbgemm_linear_fp16_weight(Tensor input, Tensor packed_weight, Tensor bias) -> Tensor
  use_c10_dispatcher: full

- func: fbgemm_pack_quantized_matrix(Tensor input) -> Tensor
  use_c10_dispatcher: full

- func: fbgemm_pack_quantized_matrix.KN(Tensor input, int K, int N) -> Tensor
  use_c10_dispatcher: full

- func: linspace(Scalar start, Scalar end, int steps=100, *, ScalarType? dtype=None, Layout? layout=None, Device? device=None, bool? pin_memory=None) -> Tensor
  use_c10_dispatcher: unboxed_only

- func: linspace.out(Scalar start, Scalar end, int steps=100, *, Tensor(a!) out) -> Tensor(a!)
  dispatch:
    CPU: linspace_cpu_out
    CUDA: linspace_cuda_out

- func: log(Tensor self) -> Tensor
  use_c10_dispatcher: full
  supports_named_tensor: True
  variants: function, method

- func: log_(Tensor(a!) self) -> Tensor(a!)
  supports_named_tensor: True
  variants: function, method

- func: log.out(Tensor self, *, Tensor(a!) out) -> Tensor(a!)
  supports_named_tensor: True
  dispatch:
    CPU: log_out
    CUDA: log_out

- func: log10(Tensor self) -> Tensor
  use_c10_dispatcher: full
  supports_named_tensor: True
  variants: function, method

- func: log10_(Tensor(a!) self) -> Tensor(a!)
  supports_named_tensor: True
  variants: function, method

- func: log10.out(Tensor self, *, Tensor(a!) out) -> Tensor(a!)
  supports_named_tensor: True
  dispatch:
    CPU: log10_out
    CUDA: log10_out

- func: log1p(Tensor self) -> Tensor
  use_c10_dispatcher: full
  supports_named_tensor: True
  variants: function, method

- func: log1p_(Tensor(a!) self) -> Tensor(a!)
  supports_named_tensor: True
  variants: function, method
  dispatch:
    CPU: log1p_
    CUDA: log1p_
    SparseCPU: log1p_sparse_
    SparseCUDA: log1p_sparse_

- func: log1p.out(Tensor self, *, Tensor(a!) out) -> Tensor(a!)
  supports_named_tensor: True
  dispatch:
    CPU: log1p_out
    CUDA: log1p_out
    SparseCPU: log1p_out_sparse
    SparseCUDA: log1p_out_sparse

- func: log2(Tensor self) -> Tensor
  use_c10_dispatcher: full
  supports_named_tensor: True
  variants: function, method

- func: log2_(Tensor(a!) self) -> Tensor(a!)
  supports_named_tensor: True
  variants: function, method

- func: log2.out(Tensor self, *, Tensor(a!) out) -> Tensor(a!)
  supports_named_tensor: True
  dispatch:
    CPU: log2_out
    CUDA: log2_out

- func: logdet(Tensor self) -> Tensor
  use_c10_dispatcher: full
  variants: function, method

- func: logspace(Scalar start, Scalar end, int steps=100, float base=10.0, *, ScalarType? dtype=None, Layout? layout=None, Device? device=None, bool? pin_memory=None) -> Tensor
  use_c10_dispatcher: unboxed_only

- func: logspace.out(Scalar start, Scalar end, int steps=100, float base=10.0, *, Tensor(a!) out) -> Tensor(a!)
  dispatch:
    CPU: logspace_cpu_out
    CUDA: logspace_cuda_out

# log_softmax allows positional dtype, unlike most operators, because kwonly is BC-breaking when loading jit models.
- func: log_softmax.int(Tensor self, int dim, ScalarType? dtype=None) -> Tensor
  variants: function, method
  supports_named_tensor: True

- func: log_softmax.Dimname(Tensor self, Dimname dim, *, ScalarType? dtype=None) -> Tensor
  variants: function, method
  supports_named_tensor: True

- func: _log_softmax(Tensor self, int dim, bool half_to_float) -> Tensor
  use_c10_dispatcher: full
  dispatch:
    CPU: log_softmax_cpu
    CUDA: log_softmax_cuda

- func: _log_softmax_backward_data(Tensor grad_output, Tensor output, int dim, Tensor self) -> Tensor
  use_c10_dispatcher: full
  dispatch:
    CPU: log_softmax_backward_cpu
    CUDA: log_softmax_backward_cuda

- func: logsumexp(Tensor self, int[1] dim, bool keepdim=False) -> Tensor
  supports_named_tensor: True
  variants: function, method

- func: logsumexp.out(Tensor self, int[1] dim, bool keepdim=False, *, Tensor(a!) out) -> Tensor(a!)
  supports_named_tensor: True

- func: logsumexp.names(Tensor self, Dimname[1] dim, bool keepdim=False) -> Tensor
  supports_named_tensor: True
  variants: function, method

- func: logsumexp.names_out(Tensor self, Dimname[1] dim, bool keepdim=False, *, Tensor(a!) out) -> Tensor(a!)
  supports_named_tensor: True

- func: margin_ranking_loss(Tensor input1, Tensor input2, Tensor target, float margin=0.0, int reduction=Mean) -> Tensor
  use_c10_dispatcher: full

- func: matmul(Tensor self, Tensor other) -> Tensor
  use_c10_dispatcher: full
  variants: function, method
  supports_named_tensor: True

- func: matmul.out(Tensor self, Tensor other, *, Tensor(a!) out) -> Tensor(a!)
  supports_named_tensor: True

- func: matrix_rank.tol(Tensor self, float tol, bool symmetric=False) -> Tensor
  use_c10_dispatcher: full

- func: matrix_rank(Tensor self, bool symmetric=False) -> Tensor
  use_c10_dispatcher: full

- func: matrix_power(Tensor self, int n) -> Tensor
  use_c10_dispatcher: full
  variants: function, method

- func: max.dim(Tensor self, int dim, bool keepdim=False) -> (Tensor values, Tensor indices)
  variants: function, method
  supports_named_tensor: True

- func: max.dim_max(Tensor self, int dim, bool keepdim=False, *, Tensor(a!) max, Tensor(b!) max_values) -> (Tensor(a!) values, Tensor(b!) indices)
  supports_named_tensor: True

- func: max_values(Tensor self, int[1] dim, bool keepdim=False) -> Tensor
  variants: function, method

- func: max.names_dim(Tensor self, Dimname dim, bool keepdim=False) -> (Tensor values, Tensor indices)
  variants: function, method
  supports_named_tensor: True

- func: max.names_dim_max(Tensor self, Dimname dim, bool keepdim=False, *, Tensor(a!) max, Tensor(b!) max_values) -> (Tensor(a!) values, Tensor(b!) indices)
  supports_named_tensor: True

- func: max_values.names(Tensor self, Dimname[1] dim, bool keepdim=False) -> Tensor
  variants: function, method

# Return: (Tensor output, Tensor indices)
- func: max_pool1d_with_indices(Tensor self, int[1] kernel_size, int[1] stride=[], int[1] padding=0, int[1] dilation=1, bool ceil_mode=False) -> (Tensor, Tensor)
  supports_named_tensor: True

- func: max_pool1d(Tensor self, int[1] kernel_size, int[1] stride=[], int[1] padding=0, int[1] dilation=1, bool ceil_mode=False) -> Tensor
  supports_named_tensor: True

- func: max_pool2d(Tensor self, int[2] kernel_size, int[2] stride=[], int[2] padding=0, int[2] dilation=1, bool ceil_mode=False) -> Tensor
  supports_named_tensor: True

- func: mkldnn_max_pool2d(Tensor self, int[2] kernel_size, int[2] stride=[], int[2] padding=0, int[2] dilation=1, bool ceil_mode=False) -> Tensor
  requires_tensor: True
  dispatch:
    MkldnnCPU: mkldnn_max_pool2d

- func: quantized_max_pool2d(Tensor self, int[2] kernel_size, int[2] stride=[], int[2] padding=0, int[2] dilation=1, bool ceil_mode=False) -> Tensor
  requires_tensor: True
  dispatch:
    QuantizedCPU: quantized_max_pool2d

- func: max_pool3d(Tensor self, int[3] kernel_size, int[3] stride=[], int[3] padding=0, int[3] dilation=1, bool ceil_mode=False) -> Tensor
  supports_named_tensor: True

# The CPU and GPU dispatch variants are named weirdly here because otherwise there
# are namespacing issues in C++
- func: mean(Tensor self, *, ScalarType? dtype=None) -> Tensor
  variants: function, method
  supports_named_tensor: True
  dispatch:
    CPU: mean_cpu_gpu
    CUDA: mean_cpu_gpu
    QuantizedCPU: quantized_mean_cpu

- func: mean.dim(Tensor self, int[1] dim, bool keepdim=False, *, ScalarType? dtype=None) -> Tensor
  variants: function, method
  supports_named_tensor: True
  dispatch:
    CPU: mean_cpu_gpu
    CUDA: mean_cpu_gpu
    QuantizedCPU: quantized_mean_cpu

- func: mean.out(Tensor self, int[1] dim, bool keepdim=False, *, ScalarType? dtype=None, Tensor(a!) out) -> Tensor(a!)
  supports_named_tensor: True
  dispatch:
    CPU: mean_out_cpu_gpu
    CUDA: mean_out_cpu_gpu
    QuantizedCPU: quantized_mean_out_cpu

- func: mean.names_dim(Tensor self, Dimname[1] dim, bool keepdim=False, *, ScalarType? dtype=None) -> Tensor
  variants: function, method
  supports_named_tensor: True

- func: mean.names_out(Tensor self, Dimname[1] dim, bool keepdim=False, *, ScalarType? dtype=None, Tensor(a!) out) -> Tensor(a!)
  supports_named_tensor: True

- func: median.dim(Tensor self, int dim, bool keepdim=False) -> (Tensor values, Tensor indices)
  supports_named_tensor: True
  variants: function, method

- func: median.dim_values(Tensor self, int dim, bool keepdim=False, *, Tensor(a!) values, Tensor(b!) indices) -> (Tensor(a!) values, Tensor(b!) indices)
  supports_named_tensor: True

- func: median.names_dim(Tensor self, Dimname dim, bool keepdim=False) -> (Tensor values, Tensor indices)
  supports_named_tensor: True
  variants: function, method

- func: median.names_dim_values(Tensor self, Dimname dim, bool keepdim=False, *, Tensor(a!) values, Tensor(b!) indices) -> (Tensor(a!) values, Tensor(b!) indices)
  supports_named_tensor: True

- func: min.dim(Tensor self, int dim, bool keepdim=False) -> (Tensor values, Tensor indices)
  variants: function, method
  supports_named_tensor: True

- func: min.dim_min(Tensor self, int dim, bool keepdim=False, *, Tensor(a!) min, Tensor(b!) min_indices) -> (Tensor(a!) values, Tensor(b!) indices)
  supports_named_tensor: True

- func: min_values(Tensor self, int[1] dim, bool keepdim=False) -> Tensor
  variants: function, method

- func: min.names_dim(Tensor self, Dimname dim, bool keepdim=False) -> (Tensor values, Tensor indices)
  variants: function, method
  supports_named_tensor: True

- func: min.names_dim_min(Tensor self, Dimname dim, bool keepdim=False, *, Tensor(a!) min, Tensor(b!) min_indices) -> (Tensor(a!) values, Tensor(b!) indices)
  supports_named_tensor: True

- func: min_values.names(Tensor self, Dimname[1] dim, bool keepdim=False) -> Tensor
  variants: function, method

- func: mkldnn_convolution(Tensor self, Tensor weight, Tensor? bias, int[] padding, int[] stride, int[] dilation, int groups) -> Tensor

- func: mkldnn_convolution_backward_input(int[] self_size, Tensor grad_output, Tensor weight, int[] padding, int[] stride, int[] dilation, int groups, bool bias_defined) -> Tensor

- func: mkldnn_convolution_backward_weights(int[] weight_size, Tensor grad_output, Tensor self, int[] padding, int[] stride, int[] dilation, int groups, bool bias_defined) -> (Tensor, Tensor)

- func: mkldnn_convolution_backward(Tensor self, Tensor grad_output, Tensor weight, int[] padding, int[] stride, int[] dilation, int groups, bool[3] output_mask) -> (Tensor, Tensor, Tensor)

- func: miopen_batch_norm(Tensor input, Tensor weight, Tensor? bias, Tensor? running_mean, Tensor? running_var, bool training, float exponential_average_factor, float epsilon) -> (Tensor, Tensor, Tensor)
  dispatch:
    CUDA: miopen_batch_norm

- func: miopen_batch_norm_backward(Tensor input, Tensor grad_output, Tensor weight, Tensor? running_mean, Tensor? running_var, Tensor? save_mean, Tensor? save_var, float epsilon) -> (Tensor, Tensor, Tensor)
  dispatch:
    CUDA: miopen_batch_norm_backward

- func: miopen_convolution(Tensor self, Tensor weight, Tensor? bias, int[] padding, int[] stride, int[] dilation, int groups, bool benchmark, bool deterministic) -> Tensor
  dispatch:
    CUDA: miopen_convolution

- func: miopen_convolution_backward_input(int[] self_size, Tensor grad_output, Tensor weight, int[] padding, int[] stride, int[] dilation, int groups, bool benchmark, bool deterministic) -> Tensor
  dispatch:
    CUDA: miopen_convolution_backward_input

- func: miopen_convolution_backward(Tensor self, Tensor grad_output, Tensor weight, int[] padding, int[] stride, int[] dilation, int groups, bool benchmark, bool deterministic, bool[3] output_mask) -> (Tensor, Tensor, Tensor)
  dispatch:
    CUDA: miopen_convolution_backward

- func: miopen_convolution_backward_bias(Tensor grad_output) -> Tensor
  use_c10_dispatcher: full
  dispatch:
    CUDA: miopen_convolution_backward_bias

- func: miopen_convolution_backward_weight(int[] weight_size, Tensor grad_output, Tensor self, int[] padding, int[] stride, int[] dilation, int groups, bool benchmark, bool deterministic) -> Tensor
  dispatch:
    CUDA: miopen_convolution_backward_weight

- func: miopen_convolution_transpose(Tensor self, Tensor weight, Tensor? bias, int[] padding, int[] output_padding, int[] stride, int[] dilation, int groups, bool benchmark, bool deterministic) -> Tensor
  dispatch:
    CUDA: miopen_convolution_transpose

# NB: output_padding not strictly needed here, but it's helpful for the float
# backwards
- func: miopen_convolution_transpose_backward(Tensor self, Tensor grad_output, Tensor weight, int[] padding, int[] output_padding, int[] stride, int[] dilation, int groups, bool benchmark, bool deterministic, bool[3] output_mask) -> (Tensor, Tensor, Tensor)
  dispatch:
    CUDA: miopen_convolution_transpose_backward

- func: miopen_convolution_transpose_backward_input(Tensor grad_output, Tensor weight, int[] padding, int[] stride, int[] dilation, int groups, bool benchmark, bool deterministic) -> Tensor
  dispatch:
    CUDA: miopen_convolution_transpose_backward_input

- func: miopen_convolution_transpose_backward_weight(int[] weight_size, Tensor grad_output, Tensor self, int[] padding, int[] stride, int[] dilation, int groups, bool benchmark, bool deterministic) -> Tensor
  dispatch:
    CUDA: miopen_convolution_transpose_backward_weight

- func: miopen_depthwise_convolution(Tensor self, Tensor weight, Tensor? bias, int[] padding, int[] stride, int[] dilation, int groups, bool benchmark, bool deterministic) -> Tensor
  dispatch:
    CUDA: miopen_depthwise_convolution

- func: miopen_depthwise_convolution_backward_input(int[] self_size, Tensor grad_output, Tensor weight, int[] padding, int[] stride, int[] dilation, int groups, bool benchmark, bool deterministic) -> Tensor
  dispatch:
    CUDA: miopen_depthwise_convolution_backward_input

- func: miopen_depthwise_convolution_backward(Tensor self, Tensor grad_output, Tensor weight, int[] padding, int[] stride, int[] dilation, int groups, bool benchmark, bool deterministic, bool[3] output_mask) -> (Tensor, Tensor, Tensor)
  dispatch:
    CUDA: miopen_depthwise_convolution_backward

- func: miopen_depthwise_convolution_backward_weight(int[] weight_size, Tensor grad_output, Tensor self, int[] padding, int[] stride, int[] dilation, int groups, bool benchmark, bool deterministic) -> Tensor
  dispatch:
    CUDA: miopen_depthwise_convolution_backward_weight

- func: miopen_rnn(Tensor input, Tensor[] weight, int weight_stride0, Tensor hx, Tensor? cx, int mode, int hidden_size, int num_layers, bool batch_first, float dropout, bool train, bool bidirectional, int[] batch_sizes, Tensor? dropout_state) -> (Tensor, Tensor, Tensor, Tensor, Tensor)
  dispatch:
    CUDA: miopen_rnn

- func: miopen_rnn_backward(Tensor input, Tensor[] weight, int weight_stride0, Tensor weight_buf, Tensor hx, Tensor? cx, Tensor output, Tensor? grad_output, Tensor? grad_hy, Tensor? grad_cy, int mode, int hidden_size, int num_layers, bool batch_first, float dropout, bool train, bool bidirectional, int[] batch_sizes, Tensor? dropout_state, Tensor reserve, bool[4] output_mask) -> (Tensor, Tensor, Tensor, Tensor[])
  dispatch:
    CUDA: miopen_rnn_backward

- func: mm(Tensor self, Tensor mat2) -> Tensor
  use_c10_dispatcher: full
  variants: function, method
  dispatch:
    CPU: mm_cpu
    CUDA: legacy::cuda::_th_mm
    SparseCPU: _sparse_mm
    SparseCUDA: _sparse_mm
  supports_named_tensor: True

- func: mm.out(Tensor self, Tensor mat2, *, Tensor(a!) out) -> Tensor(a!)
  dispatch:
    CPU: mm_cpu_out
    CUDA: legacy::cuda::_th_mm_out
    SparseCPU: _sparse_mm_out
    SparseCUDA: _sparse_mm_out
  supports_named_tensor: True

- func: _sparse_mm(Tensor sparse, Tensor dense) -> Tensor
  use_c10_dispatcher: full

- func: mode(Tensor self, int dim=-1, bool keepdim=False) -> (Tensor values, Tensor indices)
  supports_named_tensor: True
  variants: function, method

- func: mode.values(Tensor self, int dim=-1, bool keepdim=False, *, Tensor(a!) values, Tensor(b!) indices) -> (Tensor(a!) values, Tensor(b!) indices)
  supports_named_tensor: True

- func: mode.dimname(Tensor self, Dimname dim, bool keepdim=False) -> (Tensor values, Tensor indices)
  variants: function, method
  supports_named_tensor: True

- func: mode.dimname_out(Tensor self, Dimname dim, bool keepdim=False, *, Tensor(a!) values, Tensor(b!) indices) -> (Tensor(a!) values, Tensor(b!) indices)
  supports_named_tensor: True

- func: mul.Tensor(Tensor self, Tensor other) -> Tensor
  use_c10_dispatcher: full
  variants: function, method
  dispatch:
    CPU: mul
    CUDA: mul
    SparseCPU: mul_sparse
    SparseCUDA: mul_sparse
    MkldnnCPU: mkldnn_mul
  supports_named_tensor: True

- func: mul_.Tensor(Tensor(a!) self, Tensor other) -> Tensor(a!)
  variants: method
  dispatch:
    CPU: mul_
    CUDA: mul_
    SparseCPU: mul_sparse_
    SparseCUDA: mul_sparse_
    MkldnnCPU: mkldnn_mul_
  supports_named_tensor: True

- func: mul.out(Tensor self, Tensor other, *, Tensor(a!) out) -> Tensor(a!)
  dispatch:
    CPU: mul_out
    CUDA: mul_out
    SparseCPU: mul_out_sparse_cpu
    SparseCUDA: mul_out_sparse_cuda
    MkldnnCPU: mkldnn_mul_out
  supports_named_tensor: True

  # For C++ only, until we have conversion from C++ numbers to Tensor
- func: mul.Scalar(Tensor self, Scalar other) -> Tensor
  use_c10_dispatcher: full
  variants: function, method

- func: mul_.Scalar(Tensor(a!) self, Scalar other) -> Tensor(a!)
  variants: method

- func: mv(Tensor self, Tensor vec) -> Tensor
  use_c10_dispatcher: full
  variants: function, method
  dispatch:
    CPU: mv_cpu
    CUDA: legacy::cuda::_th_mv
  supports_named_tensor: True

- func: mv.out(Tensor self, Tensor vec, *, Tensor(a!) out) -> Tensor(a!)
  dispatch:
    CPU: mv_cpu_out
    CUDA: legacy::cuda::_th_mv_out
  supports_named_tensor: True

- func: mvlgamma(Tensor self, int p) -> Tensor
  use_c10_dispatcher: full
  variants: function, method

- func: mvlgamma_(Tensor(a!) self, int p) -> Tensor(a!)
  variants: method

- func: narrow_copy(Tensor self, int dim, int start, int length) -> Tensor
  use_c10_dispatcher: full
  variants: method
  dispatch:
    CPU: narrow_copy_dense
    CUDA: narrow_copy_dense
    SparseCPU: narrow_copy_sparse
    SparseCUDA: narrow_copy_sparse

- func: narrow(Tensor(a) self, int dim, int start, int length) -> Tensor(a)
  variants: function, method
  device_guard: False
  supports_named_tensor: True

- func: narrow.Tensor(Tensor(a) self, int dim, Tensor start, int length) -> Tensor(a)
  variants: function, method
  device_guard: False
  supports_named_tensor: True

- func: native_batch_norm(Tensor input, Tensor? weight, Tensor? bias, Tensor? running_mean, Tensor? running_var, bool training, float momentum, float eps) -> (Tensor, Tensor, Tensor)
  dispatch:
    CPU: batch_norm_cpu
    CUDA: batch_norm_cuda
    MkldnnCPU: mkldnn_batch_norm

- func: native_batch_norm.out(Tensor input, Tensor? weight, Tensor? bias, Tensor? running_mean, Tensor? running_var, bool training, float momentum, float eps, *, Tensor(a!) out, Tensor(b!) save_mean, Tensor(c!) save_invstd) -> (Tensor(a!), Tensor(b!), Tensor(c!))
  dispatch:
    CUDA: batch_norm_cuda_out

- func: batch_norm_stats(Tensor input, float eps) -> (Tensor, Tensor)
  dispatch:
    CUDA: batch_norm_stats_cuda

- func: batch_norm_elemt(Tensor input, Tensor? weight, Tensor? bias, Tensor mean, Tensor invstd, float eps) -> Tensor
  dispatch:
    CUDA: batch_norm_elemt_cuda

- func: batch_norm_elemt.out(Tensor input, Tensor? weight, Tensor? bias, Tensor mean, Tensor invstd, float eps, *, Tensor(a!) out) -> Tensor(a!)
  dispatch:
    CUDA: batch_norm_elemt_cuda_out

# for backward compatibility
- func: batch_norm_gather_stats(Tensor input, Tensor mean, Tensor invstd, Tensor? running_mean, Tensor? running_var, float momentum, float eps, int count) -> (Tensor, Tensor)
  dispatch:
    CUDA: batch_norm_gather_stats_cuda

- func: batch_norm_gather_stats_with_counts(Tensor input, Tensor mean, Tensor invstd, Tensor? running_mean, Tensor? running_var, float momentum, float eps, int[] counts) -> (Tensor, Tensor)
  dispatch:
    CUDA: batch_norm_gather_stats_with_counts_cuda

- func: native_batch_norm_backward(Tensor grad_out, Tensor input, Tensor? weight, Tensor? running_mean, Tensor? running_var, Tensor? save_mean, Tensor? save_invstd, bool train, float eps, bool[3] output_mask) -> (Tensor, Tensor, Tensor)
  dispatch:
    CPU: batch_norm_backward_cpu
    CUDA: batch_norm_backward_cuda

- func: batch_norm_backward_reduce(Tensor grad_out, Tensor input, Tensor mean, Tensor invstd, Tensor? weight, bool input_g, bool weight_g, bool bias_g) -> (Tensor, Tensor, Tensor, Tensor)
  dispatch:
    CUDA: batch_norm_backward_reduce_cuda

- func: batch_norm_backward_elemt(Tensor grad_out, Tensor input, Tensor mean, Tensor invstd, Tensor? weight, Tensor mean_dy, Tensor mean_dy_xmu) -> Tensor
  dispatch:
    CUDA: batch_norm_backward_elemt_cuda

- func: batch_norm_update_stats(Tensor input, Tensor? running_mean, Tensor? running_var, float momentum) -> (Tensor, Tensor)
  dispatch:
    CPU: batch_norm_update_stats_cpu
    CUDA: batch_norm_update_stats_cuda

- func: _nnpack_available() -> bool
  use_c10_dispatcher: full

- func: _nnpack_spatial_convolution(Tensor input, Tensor weight, Tensor? bias, int[2] padding, int[2] stride=1) -> Tensor
  variants: function

- func: _nnpack_spatial_convolution_backward(Tensor input, Tensor grad_output, Tensor weight, int[2] padding, bool[3] output_mask) -> (Tensor, Tensor, Tensor)
  variants: function

- func: _nnpack_spatial_convolution_backward_input(Tensor input, Tensor grad_output, Tensor weight, int[2] padding) -> Tensor
  variants: function

- func: _nnpack_spatial_convolution_backward_weight(Tensor input, int[] weightsize, Tensor grad_output, int[2] padding) -> Tensor
  variants: function

- func: ones.names(int[] size, *, Dimname[]? names, ScalarType? dtype=None, Layout? layout=None, Device? device=None, bool? pin_memory=None) -> Tensor
  use_c10_dispatcher: unboxed_only
  device_guard: False

- func: ones(int[] size, *, ScalarType? dtype=None, Layout? layout=None, Device? device=None, bool? pin_memory=None) -> Tensor
  use_c10_dispatcher: unboxed_only

- func: ones.out(int[] size, *, Tensor(a!) out) -> Tensor(a!)

<<<<<<< HEAD
- func: ones_like(Tensor self, *, MemoryFormat? memory_format=None) -> Tensor
  supports_named_tensor: True

- func: ones_like.dtype(Tensor self, *, ScalarType dtype, Layout layout, Device device, bool pin_memory=False, MemoryFormat? memory_format=None) -> Tensor
=======
- func: ones_like(Tensor self, *, ScalarType? dtype=None, Layout? layout=None, Device? device=None, bool? pin_memory=None, MemoryFormat? memory_format=None) -> Tensor
>>>>>>> fc4706b1
  use_c10_dispatcher: unboxed_only
  supports_named_tensor: True

- func: pairwise_distance(Tensor x1, Tensor x2, float p=2, float eps=1e-06, bool keepdim=False) -> Tensor
  use_c10_dispatcher: full

- func: cdist(Tensor x1, Tensor x2, float p=2, int? compute_mode=None) -> Tensor
  supports_named_tensor: True

- func: _cdist_forward(Tensor x1, Tensor x2, float p, int? compute_mode) -> Tensor
  use_c10_dispatcher: full
  supports_named_tensor: True

- func: _cdist_backward(Tensor grad, Tensor x1, Tensor x2, float p, Tensor cdist) -> Tensor
  use_c10_dispatcher: full

- func: pdist(Tensor self, float p=2) -> Tensor
  use_c10_dispatcher: full

- func: _pdist_forward(Tensor self, float p=2) -> Tensor
  use_c10_dispatcher: full

- func: _pdist_backward(Tensor grad, Tensor self, float p, Tensor pdist) -> Tensor
  use_c10_dispatcher: full

- func: cosine_similarity(Tensor x1, Tensor x2, int dim=1, float eps=1e-08) -> Tensor
  use_c10_dispatcher: full
  variants: function

- func: permute(Tensor(a) self, int[] dims) -> Tensor(a)
  variants: method  # This is method-only to match the previous tensor API. In the future we could make this a function too.

# Only exposed from C++ -- in Python,
# we expose it as an attribute `T`, not a function.
#
# I'd like to name this "T" in C++ too, but
# calling a native function "T" causes undefined
# behavior on Windows, for reasons I don't understand
# (maybe related to capital letter collation somehow...)
- func: numpy_T(Tensor(a) self) -> Tensor(a)
  variants: method

- func: pixel_shuffle(Tensor self, int upscale_factor) -> Tensor
  use_c10_dispatcher: full

- func: is_pinned(Tensor self) -> bool
  use_c10_dispatcher: full
  variants: method
  supports_named_tensor: True

- func: pin_memory(Tensor self) -> Tensor
  use_c10_dispatcher: full
  variants: method

- func: pinverse(Tensor self, float rcond=1e-15) -> Tensor
  use_c10_dispatcher: full
  variants: function, method

- func: poisson_nll_loss(Tensor input, Tensor target, bool log_input, bool full, float eps, int reduction) -> Tensor
  use_c10_dispatcher: full
  variants: function

- func: scalar_tensor(Scalar s, *, ScalarType? dtype=None, Layout? layout=None, Device? device=None, bool? pin_memory=None) -> Tensor
  use_c10_dispatcher: unboxed_only

- func: rand.names(int[] size, *, Dimname[]? names, ScalarType? dtype=None, Layout? layout=None, Device? device=None, bool? pin_memory=None) -> Tensor
  use_c10_dispatcher: unboxed_only
  device_guard: False

- func: rand.generator_with_names(int[] size, *, Generator? generator, Dimname[]? names, ScalarType? dtype=None, Layout? layout=None, Device? device=None, bool? pin_memory=None) -> Tensor
  use_c10_dispatcher: unboxed_only
  device_guard: False

- func: rand(int[] size, *, ScalarType? dtype=None, Layout? layout=None, Device? device=None, bool? pin_memory=None) -> Tensor
  use_c10_dispatcher: unboxed_only

- func: rand.generator(int[] size, *, Generator? generator, ScalarType? dtype=None, Layout? layout=None, Device? device=None, bool? pin_memory=None) -> Tensor
  use_c10_dispatcher: unboxed_only

- func: rand.out(int[] size, *, Tensor(a!) out) -> Tensor(a!)

- func: rand.generator_out(int[] size, *, Generator? generator, Tensor(a!) out) -> Tensor(a!)

<<<<<<< HEAD
- func: rand_like(Tensor self, *, MemoryFormat? memory_format=None) -> Tensor
  supports_named_tensor: True

- func: rand_like.dtype(Tensor self, *, ScalarType dtype, Layout layout, Device device, bool pin_memory=False, MemoryFormat? memory_format=None) -> Tensor
=======
- func: rand_like(Tensor self, *, ScalarType? dtype=None, Layout? layout=None, Device? device=None, bool? pin_memory=None, MemoryFormat? memory_format=None) -> Tensor
>>>>>>> fc4706b1
  use_c10_dispatcher: unboxed_only
  supports_named_tensor: True

- func: randint(int high, int[] size, *, ScalarType? dtype=None, Layout? layout=None, Device? device=None, bool? pin_memory=None) -> Tensor
  use_c10_dispatcher: unboxed_only

- func: randint.generator(int high, int[] size, *, Generator? generator, ScalarType? dtype=None, Layout? layout=None, Device? device=None, bool? pin_memory=None) -> Tensor
  use_c10_dispatcher: unboxed_only

- func: randint.low(int low, int high, int[] size, *, ScalarType? dtype=None, Layout? layout=None, Device? device=None, bool? pin_memory=None) -> Tensor
  use_c10_dispatcher: unboxed_only

- func: randint.low_generator(int low, int high, int[] size, *, Generator? generator, ScalarType? dtype=None, Layout? layout=None, Device? device=None, bool? pin_memory=None) -> Tensor
  use_c10_dispatcher: unboxed_only

- func: randint.out(int high, int[] size, *, Tensor(a!) out) -> Tensor(a!)

- func: randint.generator_out(int high, int[] size, *, Generator? generator, Tensor(a!) out) -> Tensor(a!)

- func: randint.low_out(int low, int high, int[] size, *, Tensor(a!) out) -> Tensor(a!)

- func: randint.low_generator_out(int low, int high, int[] size, *, Generator? generator, Tensor(a!) out) -> Tensor(a!)

- func: randint_like(Tensor self, int high, *, ScalarType? dtype=None, Layout? layout=None, Device? device=None, bool? pin_memory=None, MemoryFormat? memory_format=None) -> Tensor

<<<<<<< HEAD
- func: randint_like.low(Tensor self, int low, int high, *, MemoryFormat? memory_format=None) -> Tensor

- func: randint_like.dtype(Tensor self, int high, *, ScalarType dtype, Layout layout, Device device, bool pin_memory=False, MemoryFormat? memory_format=None) -> Tensor
  use_c10_dispatcher: unboxed_only

- func: randint_like.low_dtype(Tensor self, int low, int high, *, ScalarType dtype, Layout layout, Device device, bool pin_memory=False, MemoryFormat? memory_format=None) -> Tensor
=======
- func: randint_like.low_dtype(Tensor self, int low, int high, *, ScalarType? dtype=None, Layout? layout=None, Device? device=None, bool? pin_memory=None, MemoryFormat? memory_format=None) -> Tensor
>>>>>>> fc4706b1
  use_c10_dispatcher: unboxed_only

- func: randn(int[] size, *, ScalarType? dtype=None, Layout? layout=None, Device? device=None, bool? pin_memory=None) -> Tensor
  use_c10_dispatcher: unboxed_only

- func: randn.generator(int[] size, *, Generator? generator, ScalarType? dtype=None, Layout? layout=None, Device? device=None, bool? pin_memory=None) -> Tensor
  use_c10_dispatcher: unboxed_only

- func: randn.names(int[] size, *, Dimname[]? names, ScalarType? dtype=None, Layout? layout=None, Device? device=None, bool? pin_memory=None) -> Tensor
  use_c10_dispatcher: unboxed_only
  device_guard: False

- func: randn.generator_with_names(int[] size, *, Generator? generator, Dimname[]? names, ScalarType? dtype=None, Layout? layout=None, Device? device=None, bool? pin_memory=None) -> Tensor
  use_c10_dispatcher: unboxed_only
  device_guard: False

- func: randn.out(int[] size, *, Tensor(a!) out) -> Tensor(a!)

- func: randn.generator_out(int[] size, *, Generator? generator, Tensor(a!) out) -> Tensor(a!)

<<<<<<< HEAD
- func: randn_like(Tensor self, *, MemoryFormat? memory_format=None) -> Tensor
  supports_named_tensor: True

- func: randn_like.dtype(Tensor self, *, ScalarType dtype, Layout layout, Device device, bool pin_memory=False, MemoryFormat? memory_format=None) -> Tensor
=======
- func: randn_like(Tensor self, *, ScalarType? dtype=None, Layout? layout=None, Device? device=None, bool? pin_memory=None, MemoryFormat? memory_format=None) -> Tensor
>>>>>>> fc4706b1
  use_c10_dispatcher: unboxed_only
  supports_named_tensor: True

- func: randperm(int n, *, ScalarType? dtype=None, Layout? layout=None, Device? device=None, bool? pin_memory=None) -> Tensor
  use_c10_dispatcher: unboxed_only

- func: randperm.generator(int n, *, Generator? generator, ScalarType? dtype=None, Layout? layout=None, Device? device=None, bool? pin_memory=None) -> Tensor
  use_c10_dispatcher: unboxed_only

- func: randperm.out(int n, *, Tensor(a!) out) -> Tensor(a!)

- func: randperm.generator_out(int n, *, Generator? generator, Tensor(a!) out) -> Tensor(a!)
  dispatch:
    CPU: randperm_out_cpu
    CUDA: randperm_out_cuda

- func: range.step(Scalar start, Scalar end, Scalar step=1, *, ScalarType? dtype=None, Layout? layout=None, Device? device=None, bool? pin_memory=None) -> Tensor
  use_c10_dispatcher: unboxed_only

- func: range(Scalar start, Scalar end, *, ScalarType? dtype=None, Layout? layout=None, Device? device=None, bool? pin_memory=None) -> Tensor
  use_c10_dispatcher: unboxed_only

- func: range.out(Scalar start, Scalar end, Scalar step=1, *, Tensor(a!) out) -> Tensor(a!)
  dispatch:
    CPU: range_cpu_out
    CUDA: range_cuda_out

- func: reciprocal(Tensor self) -> Tensor
  use_c10_dispatcher: full
  supports_named_tensor: True
  variants: function, method

- func: reciprocal_(Tensor(a!) self) -> Tensor(a!)
  supports_named_tensor: True
  variants: function, method

- func: reciprocal.out(Tensor self, *, Tensor(a!) out) -> Tensor(a!)
  supports_named_tensor: True

- func: neg(Tensor self) -> Tensor
  use_c10_dispatcher: full
  supports_named_tensor: True
  variants: function, method

- func: neg_(Tensor(a!) self) -> Tensor(a!)
  supports_named_tensor: True
  variants: function, method

- func: neg.out(Tensor self, *, Tensor(a!) out) -> Tensor(a!)
  supports_named_tensor: True
  dispatch:
    CPU: neg_out
    CUDA: neg_out

- func: repeat(Tensor self, int[] repeats) -> Tensor
  variants: method  # This is method-only to match the previous tensor API. In the future we could make this a function too.

- func: repeat_interleave.Tensor(Tensor repeats) -> Tensor
  use_c10_dispatcher: full
  variants: function
  dispatch:
    CPU: repeat_interleave_cpu
    CUDA: repeat_interleave_cuda

- func: repeat_interleave.self_Tensor(Tensor self, Tensor repeats, int? dim=None) -> Tensor
  use_c10_dispatcher: full
  variants: function, method

- func: repeat_interleave.self_int(Tensor self, int repeats, int? dim=None) -> Tensor
  use_c10_dispatcher: full
  variants: function, method

- func: reshape(Tensor self, int[] shape) -> Tensor
  variants: function, method
  device_guard: False
  supports_named_tensor: True

- func: _mkldnn_reshape(Tensor self, int[] shape) -> Tensor
  device_guard: False
  requires_tensor: True
  dispatch:
    MkldnnCPU: mkldnn_reshape

- func: reshape_as(Tensor self, Tensor other) -> Tensor
  use_c10_dispatcher: full
  variants: method
  device_guard: False

- func: round(Tensor self) -> Tensor
  use_c10_dispatcher: full
  supports_named_tensor: True
  variants: function, method

- func: round_(Tensor(a!) self) -> Tensor(a!)
  supports_named_tensor: True
  variants: function, method

- func: round.out(Tensor self, *, Tensor(a!) out) -> Tensor(a!)
  supports_named_tensor: True
  dispatch:
    CPU: round_out
    CUDA: round_out

- func: rrelu(Tensor self, Scalar lower=0.125, Scalar upper=0.3333333333333333, bool training=False, Generator? generator=None) -> Tensor

- func: rrelu_(Tensor(a!) self, Scalar lower=0.125, Scalar upper=0.3333333333333333, bool training=False, Generator? generator=None) -> Tensor(a!)

- func: relu(Tensor self) -> Tensor
  use_c10_dispatcher: full
  variants: function, method
  dispatch:
    CPU: relu
    CUDA: relu
    MkldnnCPU: mkldnn_relu
    QuantizedCPU: quantized_relu
  supports_named_tensor: True

- func: relu_(Tensor(a!) self) -> Tensor(a!)
  supports_named_tensor: True
  variants: function, method
  dispatch:
    CPU: relu_
    CUDA: relu_
    MkldnnCPU: mkldnn_relu_
    QuantizedCPU: quantized_relu_

- func: prelu(Tensor self, Tensor weight) -> Tensor
  use_c10_dispatcher: full
  variants: function, method
  dispatch:
    CPU: prelu_cpu
    CUDA: prelu_cuda

- func: prelu_backward(Tensor grad_output, Tensor self, Tensor weight) -> (Tensor, Tensor)
  variants: function, method
  dispatch:
    CPU: prelu_backward_cpu
    CUDA: prelu_backward_cuda

- func: gelu(Tensor self) -> Tensor
  use_c10_dispatcher: full
  python_module: nn
  dispatch:
    CPU: gelu_cpu
    CUDA: gelu_cuda

- func: gelu_backward(Tensor grad, Tensor self) -> Tensor
  use_c10_dispatcher: full
  python_module: nn
  dispatch:
    CPU: gelu_backward_cpu
    CUDA: gelu_backward_cuda

- func: hardshrink(Tensor self, Scalar lambd=0.5) -> Tensor
  use_c10_dispatcher: full
  variants: function, method

- func: hardshrink_backward(Tensor grad_out, Tensor self, Scalar lambd) -> Tensor
  use_c10_dispatcher: full
  variants: function, method

- func: rsqrt(Tensor self) -> Tensor
  use_c10_dispatcher: full
  supports_named_tensor: True
  variants: function, method

- func: rsqrt_(Tensor(a!) self) -> Tensor(a!)
  supports_named_tensor: True
  variants: function, method

- func: rsqrt.out(Tensor self, *, Tensor(a!) out) -> Tensor(a!)
  supports_named_tensor: True
  dispatch:
    CPU: rsqrt_out
    CUDA: rsqrt_out

- func: select.Dimname(Tensor(a) self, Dimname dim, int index) -> Tensor(a)
  variants: function, method
  device_guard: False
  supports_named_tensor: True

- func: select.int(Tensor(a) self, int dim, int index) -> Tensor(a)
  variants: function, method
  device_guard: False
  supports_named_tensor: True

- func: selu(Tensor self) -> Tensor
  use_c10_dispatcher: full

- func: selu_(Tensor(a!) self) -> Tensor(a!)

- func: celu(Tensor self, Scalar alpha=1.0) -> Tensor
  use_c10_dispatcher: full

- func: celu_(Tensor(a!) self, Scalar alpha=1.0) -> Tensor(a!)


- func: sigmoid(Tensor self) -> Tensor
  use_c10_dispatcher: full
  supports_named_tensor: True
  variants: function, method
  dispatch:
    CPU: sigmoid
    CUDA: sigmoid
    QuantizedCPU: quantized_sigmoid
    MkldnnCPU: mkldnn_sigmoid

- func: sigmoid_(Tensor(a!) self) -> Tensor(a!)
  supports_named_tensor: True
  variants: function, method
  dispatch:
    CPU: sigmoid_
    CUDA: sigmoid_
    MkldnnCPU: mkldnn_sigmoid_

- func: sigmoid.out(Tensor self, *, Tensor(a!) out) -> Tensor(a!)
  supports_named_tensor: True

- func: sin(Tensor self) -> Tensor
  use_c10_dispatcher: full
  supports_named_tensor: True
  variants: function, method

- func: sin_(Tensor(a!) self) -> Tensor(a!)
  supports_named_tensor: True
  variants: function, method

- func: sin.out(Tensor self, *, Tensor(a!) out) -> Tensor(a!)
  supports_named_tensor: True
  dispatch:
    CPU: sin_out
    CUDA: sin_out

- func: sinh(Tensor self) -> Tensor
  use_c10_dispatcher: full
  supports_named_tensor: True
  variants: function, method

- func: sinh_(Tensor(a!) self) -> Tensor(a!)
  supports_named_tensor: True
  variants: function, method

- func: sinh.out(Tensor self, *, Tensor(a!) out) -> Tensor(a!)
  supports_named_tensor: True

# Returns a copy of this `Variable` that is detached from its autograd graph.
# This method is OK to call if the `Variable` is a view.
#
# NOTE: Previously, if we change the tensor metadata (e.g. sizes / strides /
# storage / storage_offset) of a tensor created from `detach()`, those metadata
# in the original tensor will also be updated. However, the new behavior is that
# those metadata changes to the detached tensor will not update the original tensor
# anymore, and in the `detach()` function we need to set `allow_tensor_metadata_change_`
# to false to make such changes explicitly illegal, in order to prevent users from
# changing metadata of the detached tensor and expecting the original tensor to also
# be updated.
- func: detach(Tensor self) -> Tensor
  use_c10_dispatcher: full
  manual_kernel_registration: True
  supports_named_tensor: True
  variants: function, method

# Like `detach()`, but modifies this `Variable` in-place. This method may
# only be called on non-view `Variable`s. You can use `is_view()` to check
# this. If this `Variable` is a view, throws an `std::runtime_error()`.
- func: detach_(Tensor(a!) self) -> Tensor(a!)
  manual_kernel_registration: True
  use_c10_dispatcher: unboxed_only
  supports_named_tensor: True
  variants: function, method

- func: size.int(Tensor self, int dim) -> int
  use_c10_dispatcher: full
  variants: function, method
  device_guard: False
  supports_named_tensor: True

- func: size.Dimname(Tensor self, Dimname dim) -> int
  variants: function, method
  device_guard: False
  supports_named_tensor: True

- func: slice.Tensor(Tensor(a) self, int dim=0, int start=0, int end=9223372036854775807, int step=1) -> Tensor(a)
  variants: function, method
  device_guard: False
  supports_named_tensor: True

- func: slogdet(Tensor self) -> (Tensor sign, Tensor logabsdet)
  variants: function, method

- func: smm(Tensor self, Tensor mat2) -> Tensor
  use_c10_dispatcher: full
  variants: function, method

# softmax allows positional dtype, unlike most operators, because kwonly is BC-breaking when loading jit models.
- func: softmax.int(Tensor self, int dim, ScalarType? dtype=None) -> Tensor
  variants: function, method
  supports_named_tensor: True

- func: softmax.Dimname(Tensor self, Dimname dim, *, ScalarType? dtype=None) -> Tensor
  variants: function, method
  supports_named_tensor: True

- func: _softmax(Tensor self, int dim, bool half_to_float) -> Tensor
  use_c10_dispatcher: full
  dispatch:
    CPU: softmax_cpu
    CUDA: softmax_cuda
    MkldnnCPU: mkldnn_softmax

- func: _softmax_backward_data(Tensor grad_output, Tensor output, int dim, Tensor self) -> Tensor
  use_c10_dispatcher: full
  dispatch:
    CPU: softmax_backward_cpu
    CUDA: softmax_backward_cuda

- func: split.Tensor(Tensor(a) self, int split_size, int dim=0) -> Tensor(a)[]
  variants: function, method
  device_guard: False
  supports_named_tensor: True

- func: split_with_sizes(Tensor self, int[] split_sizes, int dim=0) -> Tensor[]
  variants: function, method
  device_guard: False
  supports_named_tensor: True

- func: squeeze(Tensor(a) self) -> Tensor(a)
  supports_named_tensor: True
  variants: function, method
  device_guard: False

- func: squeeze.dim(Tensor(a) self, int dim) -> Tensor(a)
  supports_named_tensor: True
  variants: function, method
  device_guard: False

- func: squeeze.dimname(Tensor(a) self, Dimname dim) -> Tensor(a)
  supports_named_tensor: True
  variants: function, method
  device_guard: False

- func: squeeze_(Tensor(a!) self) -> Tensor(a!)
  variants: method
  device_guard: False

- func: squeeze_.dim(Tensor(a!) self, int dim) -> Tensor(a!)
  variants: method
  device_guard: False

- func: squeeze_.dimname(Tensor(a!) self, Dimname dim) -> Tensor(a!)
  variants: method
  device_guard: False

- func: sspaddmm(Tensor self, Tensor mat1, Tensor mat2, *, Scalar beta=1, Scalar alpha=1) -> Tensor
  use_c10_dispatcher: full
  variants: function, method

- func: sspaddmm.out(Tensor self, Tensor mat1, Tensor mat2, *, Scalar beta=1, Scalar alpha=1, Tensor(a!) out) -> Tensor(a!)
  dispatch:
    CPU: _sspaddmm_out_only_sparse
    CUDA: _sspaddmm_out_only_sparse_cuda
    SparseCPU: _sspaddmm_out_cpu
    SparseCUDA: _sspaddmm_out_cuda

- func: stack(Tensor[] tensors, int dim=0) -> Tensor

- func: stack.out(Tensor[] tensors, int dim=0, *, Tensor(a!) out) -> Tensor(a!)

# The signature is designed to be consistent with librosa except that it is
# missing the `pad_mode` and `center` arguments, which are taken care of at
# `torch.functional.py`. They shall be moved here once we have mapping between
# Python strings and C++ Enum in codegen.
- func: stft(Tensor self, int n_fft, int? hop_length=None, int? win_length=None, Tensor? window=None, bool normalized=False, bool onesided=True) -> Tensor
  variants: function, method

- func: stride.int(Tensor self, int dim) -> int
  use_c10_dispatcher: full
  variants: function, method
  device_guard: False
  supports_named_tensor: True

- func: stride.Dimname(Tensor self, Dimname dim) -> int
  variants: function, method
  device_guard: False
  supports_named_tensor: True

- func: sum(Tensor self, *, ScalarType? dtype=None) -> Tensor
  variants: function, method
  supports_named_tensor: True

- func: sum.dim_IntList(Tensor self, int[1] dim, bool keepdim=False, *, ScalarType? dtype=None) -> Tensor
  variants: function, method
  supports_named_tensor: True

- func: sum.dim_DimnameList(Tensor self, Dimname[1] dim, bool keepdim=False, *, ScalarType? dtype=None) -> Tensor
  variants: function, method
  supports_named_tensor: True

- func: sum.IntList_out(Tensor self, int[1] dim, bool keepdim=False, *, ScalarType? dtype=None, Tensor(a!) out) -> Tensor(a!)
  supports_named_tensor: True

- func: sum.DimnameList_out(Tensor self, Dimname[1] dim, bool keepdim=False, *, ScalarType? dtype=None, Tensor(a!) out) -> Tensor(a!)
  supports_named_tensor: True

- func: sum_to_size(Tensor self, int[] size) -> Tensor
  variants: method
  device_guard: False

- func: sqrt(Tensor self) -> Tensor
  use_c10_dispatcher: full
  supports_named_tensor: True
  variants: function, method

- func: sqrt_(Tensor(a!) self) -> Tensor(a!)
  supports_named_tensor: True
  variants: function, method

- func: sqrt.out(Tensor self, *, Tensor(a!) out) -> Tensor(a!)
  supports_named_tensor: True

- func: square(Tensor self) -> Tensor
  use_c10_dispatcher: full
  supports_named_tensor: True
  variants: function, method

- func: square_(Tensor(a!) self) -> Tensor(a!)
  supports_named_tensor: True
  variants: function, method

- func: std(Tensor self, bool unbiased=True) -> Tensor
  use_c10_dispatcher: full
  variants: function, method
  supports_named_tensor: True

- func: std.dim(Tensor self, int[1] dim, bool unbiased=True, bool keepdim=False) -> Tensor
  variants: function, method
  supports_named_tensor: True

- func: std_mean(Tensor self, bool unbiased=True) -> (Tensor, Tensor)
  variants: function
  supports_named_tensor: True

- func: std_mean.dim(Tensor self, int[1] dim, bool unbiased=True, bool keepdim=False) -> (Tensor, Tensor)
  variants: function
  supports_named_tensor: True

- func: std_mean.names_dim(Tensor self, Dimname[1] dim, bool unbiased=True, bool keepdim=False) -> (Tensor, Tensor)
  variants: function
  supports_named_tensor: True

- func: std.out(Tensor self, int[1] dim, bool unbiased=True, bool keepdim=False, *, Tensor(a!) out) -> Tensor(a!)
  supports_named_tensor: True

- func: std.names_dim(Tensor self, Dimname[1] dim, bool unbiased=True, bool keepdim=False) -> Tensor
  variants: function, method
  supports_named_tensor: True

- func: std.names_out(Tensor self, Dimname[1] dim, bool unbiased=True, bool keepdim=False, *, Tensor(a!) out) -> Tensor(a!)
  supports_named_tensor: True

- func: prod(Tensor self, *, ScalarType? dtype=None) -> Tensor
  variants: function, method
  supports_named_tensor: True

- func: prod.dim_int(Tensor self, int dim, bool keepdim=False, *, ScalarType? dtype=None) -> Tensor
  variants: function, method
  supports_named_tensor: True

- func: prod.int_out(Tensor self, int dim, bool keepdim=False, *, ScalarType? dtype=None, Tensor(a!) out) -> Tensor(a!)
  supports_named_tensor: True

- func: prod.dim_Dimname(Tensor self, Dimname dim, bool keepdim=False, *, ScalarType? dtype=None) -> Tensor
  variants: function, method
  supports_named_tensor: True

- func: prod.Dimname_out(Tensor self, Dimname dim, bool keepdim=False, *, ScalarType? dtype=None, Tensor(a!) out) -> Tensor(a!)
  supports_named_tensor: True


- func: t(Tensor(a) self) -> Tensor(a)
  device_guard: False
  variants: function, method
  supports_named_tensor: True

- func: t_(Tensor(a!) self) -> Tensor(a!)
  device_guard: False
  variants: method

- func: tan(Tensor self) -> Tensor
  use_c10_dispatcher: full
  supports_named_tensor: True
  variants: function, method

- func: tan_(Tensor(a!) self) -> Tensor(a!)
  supports_named_tensor: True
  variants: function, method
  dispatch:
    CPU: _tan__cpu
    CUDA: _tan__cuda

- func: tan.out(Tensor self, *, Tensor(a!) out) -> Tensor(a!)
  supports_named_tensor: True
  dispatch:
    CPU: _tan_out_cpu
    CUDA: _tan_out_cuda

- func: tanh(Tensor self) -> Tensor
  use_c10_dispatcher: full
  supports_named_tensor: True
  variants: function, method
  dispatch:
    CPU: tanh
    CUDA: tanh
    QuantizedCPU: quantized_tanh

- func: tanh_(Tensor(a!) self) -> Tensor(a!)
  supports_named_tensor: True
  variants: function, method
  dispatch:
    CPU: _tanh__cpu
    CUDA: _tanh__cuda

- func: tanh.out(Tensor self, *, Tensor(a!) out) -> Tensor(a!)
  supports_named_tensor: True
  dispatch:
    CPU: _tanh_out_cpu
    CUDA: _tanh_out_cuda

- func: tensordot(Tensor self, Tensor other, int[] dims_self, int[] dims_other) -> Tensor
  variants: function

# TODO: namespace threshold in 'nn'
- func: threshold(Tensor self, Scalar threshold, Scalar value) -> Tensor
  use_c10_dispatcher: full
  variants: function
  supports_named_tensor: True
  dispatch:
    CPU: threshold
    CUDA: threshold_cuda

- func: threshold_(Tensor(a!) self, Scalar threshold, Scalar value) -> Tensor(a!)
  variants: function
  supports_named_tensor: True
  dispatch:
    CPU: threshold_
    CUDA: threshold__cuda

- func: threshold.out(Tensor self, Scalar threshold, Scalar value, *, Tensor(a!) out) -> Tensor(a!)
  supports_named_tensor: True
  dispatch:
    CPU: threshold_out
    CUDA: threshold_out_cuda

- func: threshold_backward(Tensor grad_output, Tensor self, Scalar threshold) -> Tensor
  use_c10_dispatcher: full
  variants: function
  dispatch:
    CPU: threshold_backward
    CUDA: threshold_backward_cuda

- func: transpose.int(Tensor(a) self, int dim0, int dim1) -> Tensor(a)
  variants: function, method
  device_guard: False
  supports_named_tensor: True

- func: transpose.Dimname(Tensor(a) self, Dimname dim0, Dimname dim1) -> Tensor(a)
  variants: function, method
  device_guard: False
  supports_named_tensor: True

- func: _mkldnn_transpose(Tensor self, int dim0, int dim1) -> Tensor
  use_c10_dispatcher: full
  device_guard: False
  requires_tensor: True
  dispatch:
    MkldnnCPU: mkldnn_transpose

- func: transpose_(Tensor(a!) self, int dim0, int dim1) -> Tensor(a!)
  variants: method
  device_guard: False

- func: _mkldnn_transpose_(Tensor(a!) self, int dim0, int dim1) -> Tensor(a!)
  device_guard: False
  requires_tensor: True
  dispatch:
    MkldnnCPU: mkldnn_transpose_

- func: one_hot(Tensor self, int num_classes=-1) -> Tensor
  use_c10_dispatcher: full
  python_module: nn
  variants: function

- func: flip(Tensor self, int[] dims) -> Tensor
  variants: function, method
  dispatch:
    CPU: flip_cpu
    CUDA: flip_cuda

- func: roll(Tensor self, int[1] shifts, int[1] dims=[]) -> Tensor
  variants: function, method
  dispatch:
    CPU: roll_cpu
    CUDA: roll_cuda

# default int[] value [0,1] should not add space after comma, since native_parse.py uses ', ' to split args

- func: rot90(Tensor self, int k=1, int[] dims=[0,1]) -> Tensor
  variants: function, method

- func: trapz.x(Tensor y, Tensor x, *, int dim=-1) -> Tensor
  use_c10_dispatcher: full

- func: trapz.dx(Tensor y, *, float dx=1, int dim=-1) -> Tensor
  use_c10_dispatcher: full

- func: _trilinear(Tensor i1, Tensor i2, Tensor i3, int[] expand1, int[] expand2, int[] expand3, int[] sumdim, int unroll_dim=1) -> Tensor

- func: triplet_margin_loss(Tensor anchor, Tensor positive, Tensor negative, float margin=1.0, float p=2, float eps=1e-06, bool swap=False, int reduction=Mean) -> Tensor
  use_c10_dispatcher: full

- func: true_divide.Tensor(Tensor self, Tensor other) -> Tensor
  use_c10_dispatcher: full
  variants: function
  dispatch:
    CPU: true_divide
    CUDA: true_divide
    SparseCPU: true_divide_sparse
    SparseCUDA: true_divide_sparse
  supports_named_tensor: True

- func: true_divide.out(Tensor self, Tensor other, *, Tensor(a!) out) -> Tensor(a!)
  dispatch:
    CPU: true_divide_out
    CUDA: true_divide_out
    SparseCPU: true_divide_out_sparse_zerodim
    SparseCUDA: true_divide_out_sparse_zerodim
  supports_named_tensor: True

- func: true_divide.Scalar(Tensor self, Scalar other) -> Tensor
  use_c10_dispatcher: full
  variants: function
  supports_named_tensor: True

- func: trunc(Tensor self) -> Tensor
  use_c10_dispatcher: full
  supports_named_tensor: True
  variants: function, method

- func: trunc_(Tensor(a!) self) -> Tensor(a!)
  supports_named_tensor: True
  variants: function, method

- func: trunc.out(Tensor self, *, Tensor(a!) out) -> Tensor(a!)
  supports_named_tensor: True
  dispatch:
    CPU: trunc_out
    CUDA: trunc_out

- func: type_as(Tensor self, Tensor other) -> Tensor
  use_c10_dispatcher: full
  variants: method

- func: _has_compatible_shallow_copy_type(Tensor self, Tensor from) -> bool
  use_c10_dispatcher: full
  variants: function

- func: _unique(Tensor self, bool sorted=True, bool return_inverse=False) -> (Tensor, Tensor)
  variants: function
  dispatch:
    CPU: _unique_cpu
    CUDA: _unique_cuda

- func: unique_dim(Tensor self, int dim, bool sorted=True, bool return_inverse=False, bool return_counts=False) -> (Tensor, Tensor, Tensor)
  variants: function
  dispatch:
    CPU: unique_dim_cpu
    CUDA: unique_dim_cuda

- func: unique_consecutive(Tensor self, bool return_inverse=False, bool return_counts=False, int? dim=None) -> (Tensor, Tensor, Tensor)
  variants: function
  dispatch:
    CPU: unique_consecutive_cpu
    CUDA: unique_consecutive_cuda

- func: unique_dim_consecutive(Tensor self, int dim, bool return_inverse=False, bool return_counts=False) -> (Tensor, Tensor, Tensor)
  variants: function
  dispatch:
    CPU: unique_dim_consecutive_cpu
    CUDA: unique_dim_consecutive_cuda

# _unique and _unique_dim are fragile and modifying them easily cause internal break
# the below operator is a temporary hack for adding return_counts support
# Please don't rely on these two operators, they will be removed soon

- func: _unique2(Tensor self, bool sorted=True, bool return_inverse=False, bool return_counts=False) -> (Tensor, Tensor, Tensor)
  variants: function
  dispatch:
    CPU: _unique2_cpu
    CUDA: _unique2_cuda

- func: _unsafe_view(Tensor self, int[] size) -> Tensor

- func: unsqueeze(Tensor(a) self, int dim) -> Tensor(a)
  variants: function, method
  device_guard: False

- func: unsqueeze_(Tensor(a!) self, int dim) -> Tensor(a!)
  variants: method
  device_guard: False

- func: var(Tensor self, bool unbiased=True) -> Tensor
  use_c10_dispatcher: full
  variants: function, method
  supports_named_tensor: True

- func: var.dim(Tensor self, int[1] dim, bool unbiased=True, bool keepdim=False) -> Tensor
  variants: function, method
  supports_named_tensor: True

- func: var.out(Tensor self, int[1] dim, bool unbiased=True, bool keepdim=False, *, Tensor(a!) out) -> Tensor(a!)
  supports_named_tensor: True

- func: var.names_dim(Tensor self, Dimname[1] dim, bool unbiased=True, bool keepdim=False) -> Tensor
  variants: function, method
  supports_named_tensor: True

- func: var.names_out(Tensor self, Dimname[1] dim, bool unbiased=True, bool keepdim=False, *, Tensor(a!) out) -> Tensor(a!)
  supports_named_tensor: True

- func: var_mean(Tensor self, bool unbiased=True) -> (Tensor, Tensor)
  variants: function
  supports_named_tensor: True

- func: var_mean.dim(Tensor self, int[1] dim, bool unbiased=True, bool keepdim=False) -> (Tensor, Tensor)
  variants: function
  supports_named_tensor: True

- func: var_mean.names_dim(Tensor self, Dimname[1] dim, bool unbiased=True, bool keepdim=False) -> (Tensor, Tensor)
  variants: function
  supports_named_tensor: True

- func: view_as(Tensor self, Tensor other) -> Tensor
  use_c10_dispatcher: full
  variants: method
  device_guard: False

# we define both of these because 'where' does the broadcast and '_s_where' doesn't;
# this allows us to implicitly calculate the broadcast derivative, while only dealing with the
# _s_where derivative.
- func: where.self(Tensor condition, Tensor self, Tensor other) -> Tensor
  use_c10_dispatcher: full
  variants: function, method

- func: where(Tensor condition) -> Tensor[]
  variants: function

- func: _s_where(Tensor condition, Tensor self, Tensor other) -> Tensor
  use_c10_dispatcher: full
  variants: function

- func: norm_except_dim(Tensor v, int pow=2, int dim=0) -> Tensor
  variants: function

# VariableType::_weight_norm does not want to be given a gap in the autograd graph,
# so we don't define "dispatch" variants for it.
- func: _weight_norm(Tensor v, Tensor g, int dim=0) -> Tensor
  use_c10_dispatcher: full
  variants: function

- func: _weight_norm_cuda_interface(Tensor v, Tensor g, int dim=0) -> (Tensor, Tensor)
  variants: function
  dispatch:
    CUDA: weight_norm_cuda

- func: _weight_norm_cuda_interface_backward(Tensor grad_w, Tensor saved_v, Tensor saved_g, Tensor saved_norms, int dim) -> (Tensor, Tensor)
  variants: function
  dispatch:
    CUDA: weight_norm_cuda_backward

- func: _weight_norm_differentiable_backward(Tensor grad_w, Tensor saved_v, Tensor saved_g, Tensor saved_norms, int dim) -> (Tensor, Tensor)
  variants: function

- func: zeros.names(int[] size, *, Dimname[]? names, ScalarType? dtype=None, Layout? layout=None, Device? device=None, bool? pin_memory=None) -> Tensor
  use_c10_dispatcher: unboxed_only
  device_guard: False

- func: zeros(int[] size, *, ScalarType? dtype=None, Layout? layout=None, Device? device=None, bool? pin_memory=None) -> Tensor
  use_c10_dispatcher: unboxed_only

- func: zeros.out(int[] size, *, Tensor(a!) out) -> Tensor(a!)

<<<<<<< HEAD
- func: zeros_like(Tensor self, *, MemoryFormat? memory_format=None) -> Tensor
  supports_named_tensor: True

- func: zeros_like.dtype(Tensor self, *, ScalarType dtype, Layout layout, Device device, bool pin_memory=False, MemoryFormat? memory_format=None) -> Tensor
=======
- func: zeros_like(Tensor self, *, ScalarType? dtype=None, Layout? layout=None, Device? device=None, bool? pin_memory=None, MemoryFormat? memory_format=None) -> Tensor
>>>>>>> fc4706b1
  use_c10_dispatcher: unboxed_only
  supports_named_tensor: True

- func: _standard_gamma_grad(Tensor self, Tensor output) -> Tensor
  use_c10_dispatcher: full
  variants: function
  dispatch:
    CPU: _standard_gamma_grad_cpu
    CUDA: _standard_gamma_grad_cuda

- func: _standard_gamma(Tensor self, Generator? generator=None) -> Tensor
  variants: function
  dispatch:
    CPU: _s_gamma_cpu
    CUDA: _s_gamma_cuda

- func: _dirichlet_grad(Tensor x, Tensor alpha, Tensor total) -> Tensor
  use_c10_dispatcher: full
  dispatch:
    CPU: _dirichlet_grad_cpu
    CUDA: _dirichlet_grad_cuda

- func: _sample_dirichlet(Tensor self, Generator? generator=None) -> Tensor
  variants: function
  dispatch:
    CPU: _s_dirichlet_cpu
    CUDA: _s_dirichlet_cuda

- func: poisson(Tensor self, Generator? generator=None) -> Tensor
  dispatch:
    CPU: _s_poisson_cpu
    CUDA: _s_poisson_cuda

# When more variants get ported to native, this dispatch will get more
# complicated

- func: native_norm(Tensor self, Scalar p=2) -> Tensor
  use_c10_dispatcher: full
  dispatch:
    SparseCPU: norm_sparse
    SparseCUDA: norm_sparse

# TODO: reduce signatures down to one when optional args is available
- func: _sparse_sum(Tensor self) -> Tensor
  use_c10_dispatcher: full

- func: _sparse_sum.dtype(Tensor self, *, ScalarType dtype) -> Tensor

- func: _sparse_sum.dim(Tensor self, int[1] dim) -> Tensor

- func: _sparse_sum.dim_dtype(Tensor self, int[1] dim, *, ScalarType dtype) -> Tensor

- func: _sparse_sum_backward(Tensor grad, Tensor self, int[] dim) -> Tensor
  dispatch:
      SparseCPU: _sparse_sum_backward_cpu
      SparseCUDA: _sparse_sum_backward_cuda

- func: norm.ScalarOpt_dtype(Tensor self, Scalar? p, *, ScalarType dtype) -> Tensor
  variants: function, method

- func: norm.Scalar(Tensor self, Scalar p=2) -> Tensor
  use_c10_dispatcher: full
  variants: function, method

- func: norm.ScalarOpt_dim_dtype(Tensor self, Scalar? p, int[1] dim, bool keepdim, *, ScalarType dtype) -> Tensor
  variants: function, method

- func: norm.ScalarOpt_dim(Tensor self, Scalar? p, int[1] dim, bool keepdim=False) -> Tensor
  variants: function, method

- func: norm.dtype_out(Tensor self, Scalar? p, int[1] dim, bool keepdim, *, ScalarType dtype, Tensor(a!) out) -> Tensor(a!)

- func: norm.out(Tensor self, Scalar? p, int[1] dim, bool keepdim=False, *, Tensor(a!) out) -> Tensor(a!)

- func: norm.names_ScalarOpt_dim_dtype(Tensor self, Scalar? p, Dimname[1] dim, bool keepdim, *, ScalarType dtype) -> Tensor
  variants: function, method

- func: norm.names_ScalarOpt_dim(Tensor self, Scalar? p, Dimname[1] dim, bool keepdim=False) -> Tensor
  variants: function, method

- func: norm.names_dtype_out(Tensor self, Scalar? p, Dimname[1] dim, bool keepdim, *, ScalarType dtype, Tensor(a!) out) -> Tensor(a!)

- func: norm.names_out(Tensor self, Scalar? p, Dimname[1] dim, bool keepdim=False, *, Tensor(a!) out) -> Tensor(a!)

- func: frobenius_norm(Tensor self) -> Tensor
  use_c10_dispatcher: full
  variants: function

- func: frobenius_norm.dim(Tensor self, int[1] dim, bool keepdim=False) -> Tensor
  variants: function

- func: frobenius_norm.out(Tensor self, int[1] dim, bool keepdim=False, *, Tensor(a!) out) -> Tensor(a!)
  variants: function

- func: nuclear_norm(Tensor self, bool keepdim=False) -> Tensor
  use_c10_dispatcher: full
  variants: function

- func: nuclear_norm.out(Tensor self, bool keepdim=False, *, Tensor(a!) out) -> Tensor(a!)
  variants: function

- func: nuclear_norm.dim(Tensor self, int[2] dim, bool keepdim=False) -> Tensor
  variants: function

- func: nuclear_norm.dim_out(Tensor self, int[2] dim, bool keepdim=False, *, Tensor(a!) out) -> Tensor(a!)
  variants: function

- func: clone(Tensor self, *, MemoryFormat? memory_format=None) -> Tensor
  variants: function, method
  dispatch:
    CPU: clone
    CUDA: clone
    SparseCPU: clone_sparse
    SparseCUDA: clone_sparse
    MkldnnCPU: mkldnn_clone
    QuantizedCPU: quantized_clone
  supports_named_tensor: True

- func: resize_as_(Tensor(a!) self, Tensor the_template, *, MemoryFormat? memory_format=None) -> Tensor(a!)
  manual_kernel_registration: True
  use_c10_dispatcher: unboxed_only
  supports_named_tensor: True
  variants: function, method

- func: pow.Tensor_Scalar_out(Tensor self, Scalar exponent, *, Tensor(a!) out) -> Tensor(a!)
  supports_named_tensor: True
  dispatch:
    CPU: pow_out
    CUDA: pow_out
    SparseCPU: pow_out_sparse_scalar
    SparseCUDA: pow_out_sparse_scalar

- func: pow.Tensor_Scalar(Tensor self, Scalar exponent) -> Tensor
  use_c10_dispatcher: full
  variants: function, method
  supports_named_tensor: True
  dispatch:
    CPU: pow
    CUDA: pow
    SparseCPU: pow_sparse_scalar
    SparseCUDA: pow_sparse_scalar

- func: zero_(Tensor(a!) self) -> Tensor(a!)
  supports_named_tensor: True
  variants: method, function
  dispatch:
    CPU: zero_
    CUDA: zero_
    SparseCPU: zero_sparse_
    SparseCUDA: zero_sparse_
    MkldnnCPU: mkldnn_zero_

- func: sub.out(Tensor self, Tensor other, *, Scalar alpha=1, Tensor(a!) out) -> Tensor(a!)
  dispatch:
    CPU: sub_out
    CUDA: sub_out
    SparseCPU: sub_out_sparse
    SparseCUDA: sub_out_sparse
  supports_named_tensor: True

- func: sub.Tensor(Tensor self, Tensor other, *, Scalar alpha=1) -> Tensor
  use_c10_dispatcher: full
  variants: function, method
  dispatch:
    CPU: sub
    CUDA: sub
    SparseCPU: sub_sparse
    SparseCUDA: sub_sparse
  supports_named_tensor: True

- func: sub_.Tensor(Tensor(a!) self, Tensor other, *, Scalar alpha=1) -> Tensor(a!)
  variants: method
  dispatch:
    CPU: sub_
    CUDA: sub_
    SparseCPU: sub_sparse_
    SparseCUDA: sub_sparse_
  supports_named_tensor: True

# For C++ only, until we have conversion from C++ numbers to Tensor
- func: sub.Scalar(Tensor self, Scalar other, Scalar alpha=1) -> Tensor
  use_c10_dispatcher: full
  variants: function, method
  supports_named_tensor: True

- func: sub_.Scalar(Tensor(a!) self, Scalar other, Scalar alpha=1) -> Tensor(a!)
  variants: method
  supports_named_tensor: True

- func: rsub.Tensor(Tensor self, Tensor other, *, Scalar alpha=1) -> Tensor
  use_c10_dispatcher: full
  variants: function
  supports_named_tensor: True

# For C++ only, until we have conversion from C++ numbers to Tensor
- func: rsub.Scalar(Tensor self, Scalar other, Scalar alpha=1) -> Tensor
  use_c10_dispatcher: full
  variants: function
  supports_named_tensor: True

# Functionally the same as addmm, but we give it a different derivative formula
# that doesn't propagate gradients to non-present entries on sparse.
- func: _sparse_addmm(Tensor self, Tensor sparse, Tensor dense, *, Scalar beta=1, Scalar alpha=1) -> Tensor
  use_c10_dispatcher: full
  named_guard: False

- func: addmm.out(Tensor self, Tensor mat1, Tensor mat2, *, Scalar beta=1, Scalar alpha=1, Tensor(a!) out) -> Tensor(a!)
  dispatch:
    CPU: legacy::cpu::_th_addmm_out
    CUDA: legacy::cuda::_th_addmm_out
    SparseCPU: addmm_out_sparse_dense_cpu
    SparseCUDA: addmm_out_sparse_dense_cuda
  supports_named_tensor: True

- func: addmm(Tensor self, Tensor mat1, Tensor mat2, *, Scalar beta=1, Scalar alpha=1) -> Tensor
  use_c10_dispatcher: full
  variants: function, method
  dispatch:
    CPU: legacy::cpu::_th_addmm
    CUDA: legacy::cuda::_th_addmm
    SparseCPU: addmm_sparse_dense_cpu
    SparseCUDA: addmm_sparse_dense_cuda
  supports_named_tensor: True

- func: addmm_(Tensor(a!) self, Tensor mat1, Tensor mat2, *, Scalar beta=1, Scalar alpha=1) -> Tensor(a!)
  variants: method
  dispatch:
    CPU: legacy::cpu::_th_addmm_
    CUDA: legacy::cuda::_th_addmm_
    # Warning!  For whatever reason, the inplace sparse addmm is NON
    # broadcasting
    SparseCPU: s_addmm_sparse_dense_cpu_
    SparseCUDA: s_addmm_sparse_dense_cuda_
  supports_named_tensor: True


# NOTE [ Sparse: autograd and API ]
#
#
# Sparse Tensor Constructors
# ~~~~~~~~~~~~~~~~~~~~~~~~~~
#
# The API entry points to sparse tensor construction should be
# `sparse_coo tensor` and `_sparse_coo_tensor_unsafe`. Depending on whether the
# indices and values tensors are given, they eventually dispatch to either
# `sparse_coo_tensor_with_dims` or `sparse_coo_tensor_with_dims_and_tensors`.
#
# The autograd support for ctor is implement on `sparse_coo_tensor_with_dims_and_tensors`.
#
# The API methods `sparse_coo tensor` and `_sparse_coo_tensor_unsafe`
# **must not** have specific type dispatches because otherwise codegen will
# consider them as abstract methods (see Note [Abstract ATen methods]), dispatch
# using **Tensor** type, and thus lose autograd tracking on the actual method
# they dispatch to, e.g., `sparse_coo_tensor_with_dims_and_tensors`.
#
# The actual ctors `sparse_coo_tensor_with_dims` and `sparse_coo_tensor_with_dims_and_tensors`,
# on the other hand, need to create `SparseTensorImpl` and know nothing about
# how `VariableType`s work. So they need to be dispatched using Tensor types.
# We thus put `requires_tensor=True` to ensure that `VariableType` will unwrap
# the given variables and call with the Tensor type.
#
#
# Sparse Methods API Design
# ~~~~~~~~~~~~~~~~~~~~~~~~~
#
# Goals: 1. Flexible API for users to write custom sparse ops
#        2. ctor and member accessor with autograd support
#
# To achieve 1, we need to provide a set of *dangerous* APIs (dangerous in the
# sense that misusing them will break sparse tensor invariant and may out in
# unexpected behavior, e.g., crash). These methods are all prefixed with
# underscore "_" to indicate that they should be used with care. We provide:
#
#   + `_indices()`: returns the *raw* indices within the sparse tensor (not just
#                   sharing storage). Any inplace operation will change the
#                   actual indices, including t_, set_, as_strided_, resize_,
#                   etc.
#   + `_values()`: returns the *raw* values within the sparse tensor. Similar
#                  semantics as `_indices()`
#   + `_nnz()`: returns the number of non-zero entries. This will always be
#               determined by the shapes of indices and values.
#   + `_coalesced_(bool)`: inplace sets whether the tensor is coalesced, and
#                          returns itself.
#
# These methods are very useful in writing new operations, e.g., a custom
# autograd Function.
#
# We also provide other public *safe* APIs:
#   + `indices()`: returns a **view** of the indices tensor if the sparse tensor
#                  is **coalesced**.
#   + `values()`: returns a **view** of the values tensor if the containing
#                 sparse tensor is **coalesced**.
#   + `sparse_dim()`: number of sparse dimensions
#   + `dense_dim()`: number of dense dimensions
#   + `is_coalesced()`: whether the sparse tensor is coalesced
#
# `_indices()` and `_values()` should returns the raw indices and values dense
# tensors within a sparse tensor. They can be quite unsafe with inplace
# operations like `t_()`, and exposes uncoalesced indices and values. The public
# recommended API is `indices()` and `values()`, both of which first check that
# the tensor is coalesced and return views on those tensors.
#
#
# Autograd Support
# ~~~~~~~~~~~~~~~~
#
# Autograd is supported on `values()` and sparse tensor ctor with indices and
# values tensors. E.g., `torch.sparse_coo_tensor(i, v).values().sum()` is
# differentiable w.r.t. `v`.
#
# NB: The `values()` and `_values()` operators are special in that they are
# layout-aware, i.e., the output depends not just on the data it represents, but
# also on the input layout details (in this case, the `indices` tensor). See
# NOTE [ as_strided Backward and layout-aware/agnostic autograd ] in Functions.cpp
# for discussion on layout-aware vs layout-agnostic autograd. Since PyTorch ops
# operate in the layout-agnostic mode, similar to `as_strided`, backward of
# these two operators need to consider them in a layout-agnostic way:
#   + `values()`:
#     Input is coalesced.
#     We just pretend having `input.indices()` as an additional argument
#     `input_indices`, then forward is similar to
#     `input.to(kStrided).index_select(input_indices)` regardless of the layout.
#     Note that `values()` normally is layout-aware even if we constrain
#     ourselves on sparse inputs since it may include all zeros values entries
#     as "present" entries.
#   + `_values()`:
#     Input may be uncoalesced.
#     It is not straightforward to construct a layout-agnostic version because
#     duplicate indices entries may exist and additional parameterization is
#     needed to distribute the value into different values entries. Furthermore,
#     this op is intended to provide ways to write custom sparse ops, rather
#     than being used in autograd graph, so it is marked as *non-differentiable*
#     in derivatives.yaml.
#
# Before reading the following, see NOTE [ Autograd Variable Views ] in
# variable.h for details on views that are tracked by autograd, and views that
# are not.
#
# Moreover, these methods return tensors that share storage with inputs, so we
# mark these methods as view ops to support autograd history tracking.
# The sparse tensor ctor output should technically be view of both input indices
# and values tensors, but currently we only support setting as view of a single
# Variable, so it is only view of the values tensor.
# TODO: clone indices in sparse tensor ctor.
#
# For other methods that return outputs that share storage with inputs, i.e.,
# `indices()` and `_indices()`. We mark their outputs as non-differentiable, so
# the view relation is not tracked by autograd, but the version counter is still
# shared. In other words, their outputs are non-differentiable views of the
# sparse tensor.


# FIXME: would be nicer if TensorOptions was optional based; not adding default arguments for options given
# the default would never make sense.
- func: sparse_coo_tensor.size(int[] size, *, ScalarType dtype, Layout layout, Device device, bool pin_memory=False) -> Tensor
  use_c10_dispatcher: unboxed_only

- func: sparse_coo_tensor.indices(Tensor indices, Tensor values, *, ScalarType? dtype=None, Layout? layout=None, Device? device=None, bool? pin_memory=None) -> Tensor
  use_c10_dispatcher: unboxed_only

- func: sparse_coo_tensor.indices_size(Tensor indices, Tensor values, int[] size, *, ScalarType? dtype=None, Layout? layout=None, Device? device=None, bool? pin_memory=None) -> Tensor
  use_c10_dispatcher: unboxed_only

- func: _sparse_coo_tensor_unsafe(Tensor indices, Tensor values, int[] size, *, ScalarType? dtype=None, Layout? layout=None, Device? device=None, bool? pin_memory=None) -> Tensor
  use_c10_dispatcher: unboxed_only

- func: _sparse_coo_tensor_with_dims(int sparse_dim, int dense_dim, int[] size, *, ScalarType dtype, Layout layout, Device device, bool pin_memory=False) -> Tensor
  use_c10_dispatcher: unboxed_only
  dispatch:
    SparseCPU: new_with_dims_sparse
    SparseCUDA: new_with_dims_sparse
  requires_tensor: True

- func: _sparse_coo_tensor_with_dims_and_tensors(int sparse_dim, int dense_dim, int[] size, Tensor indices, Tensor values, *, ScalarType dtype, Layout layout, Device device, bool pin_memory=False) -> Tensor
  use_c10_dispatcher: unboxed_only
  dispatch:
    SparseCPU: new_with_dims_and_tensor_sparse
    SparseCUDA: new_with_dims_and_tensor_sparse
  requires_tensor: True

- func: sparse_resize_(Tensor(a!) self, int[] size, int sparse_dim, int dense_dim) -> Tensor(a!)
  variants: method
  dispatch:
    SparseCPU: sparse_resize_
    SparseCUDA: sparse_resize_
  requires_tensor: True

- func: sparse_resize_and_clear_(Tensor(a!) self, int[] size, int sparse_dim, int dense_dim) -> Tensor(a!)
  variants: method
  dispatch:
    SparseCPU: sparse_resize_and_clear_
    SparseCUDA: sparse_resize_and_clear_
  requires_tensor: True


- func: sparse_mask(Tensor self, Tensor mask) -> Tensor
  use_c10_dispatcher: full
  variants: method
  dispatch:
    SparseCPU: sparse_mask_cpu
    SparseCUDA: sparse_mask_cuda
  requires_tensor: True


- func: to_dense(Tensor self) -> Tensor
  use_c10_dispatcher: full
  variants: method
  dispatch:
    SparseCPU: sparse_to_dense
    SparseCUDA: sparse_to_dense
    MkldnnCPU: mkldnn_to_dense
  requires_tensor: True

- func: to_dense_backward(Tensor grad, Tensor input) -> Tensor
  use_c10_dispatcher: full

- func: sparse_dim(Tensor self) -> int
  use_c10_dispatcher: full
  variants: method
  dispatch:
    SparseCPU: sparse_dim_sparse
    SparseCUDA: sparse_dim_sparse
  requires_tensor: True
  device_guard: False

# legacy method
- func: _dimI(Tensor self) -> int
  use_c10_dispatcher: full
  variants: method
  dispatch:
    SparseCPU: sparse_dim_sparse
    SparseCUDA: sparse_dim_sparse
  requires_tensor: True
  device_guard: False


- func: dense_dim(Tensor self) -> int
  use_c10_dispatcher: full
  variants: method
  dispatch:
    SparseCPU: dense_dim_sparse
    SparseCUDA: dense_dim_sparse
  requires_tensor: True
  device_guard: False

# legacy method
- func: _dimV(Tensor self) -> int
  use_c10_dispatcher: full
  variants: method
  dispatch:
    SparseCPU: dense_dim_sparse
    SparseCUDA: dense_dim_sparse
  requires_tensor: True
  device_guard: False


- func: _nnz(Tensor self) -> int
  use_c10_dispatcher: full
  variants: method
  dispatch:
    SparseCPU: _nnz_sparse
    SparseCUDA: _nnz_sparse
  requires_tensor: True
  device_guard: False


- func: coalesce(Tensor self) -> Tensor
  use_c10_dispatcher: full
  variants: method
  dispatch:
    SparseCPU: coalesce_sparse_cpu
    SparseCUDA: coalesce_sparse_cuda
  requires_tensor: True


- func: is_coalesced(Tensor self) -> bool
  use_c10_dispatcher: full
  variants: method
  dispatch:
    SparseCPU: is_coalesced_sparse
    SparseCUDA: is_coalesced_sparse
  requires_tensor: True
  device_guard: False
  supports_named_tensor: True


- func: _indices(Tensor(a) self) -> Tensor(a)
  variants: method
  dispatch:
    SparseCPU: _indices_sparse
    SparseCUDA: _indices_sparse
  requires_tensor: True
  device_guard: False

- func: _values(Tensor(a) self) -> Tensor(a)
  variants: method
  dispatch:
    SparseCPU: _values_sparse
    SparseCUDA: _values_sparse
  requires_tensor: True
  device_guard: False

# This method doesn't do any check but only directly sets the flag. So it can be
# a bit unsafe. Similar to _indices and _values, this is useful for implementing
# custom sparse operations in Python/C++ extension.
- func: _coalesced_(Tensor(a!) self, bool coalesced) -> Tensor(a!)
  variants: method
  dispatch:
    SparseCPU: _coalesced_sparse_
    SparseCUDA: _coalesced_sparse_
  requires_tensor: True
  device_guard: False

- func: indices(Tensor(a) self) -> Tensor(a)
  variants: method
  dispatch:
    SparseCPU: indices_sparse
    SparseCUDA: indices_sparse
  requires_tensor: True
  device_guard: False

- func: values(Tensor(a) self) -> Tensor(a)
  variants: method
  dispatch:
    SparseCPU: values_sparse
    SparseCUDA: values_sparse
  requires_tensor: True
  device_guard: False


- func: hspmm.out(Tensor mat1, Tensor mat2, *, Tensor(a!) out) -> Tensor(a!)
  dispatch:
    SparseCPU: hspmm_out_sparse_cpu
    SparseCUDA: hspmm_out_sparse_cuda
  requires_tensor: True

- func: hspmm(Tensor mat1, Tensor mat2) -> Tensor
  use_c10_dispatcher: full
  dispatch:
    SparseCPU: hspmm_sparse_cpu
    SparseCUDA: hspmm_sparse_cuda
  requires_tensor: True

- func: copy_sparse_to_sparse_(Tensor(a!) self, Tensor src, bool non_blocking=False) -> Tensor(a!)
  variants: function
  dispatch:
    SparseCPU: copy_sparse_
    SparseCUDA: copy_sparse_
  requires_tensor: True

- func: unbind.int(Tensor(a) self, int dim=0) -> Tensor(a)[]
  variants: function, method
  supports_named_tensor: True

- func: unbind.Dimname(Tensor(a) self, Dimname dim) -> Tensor(a)[]
  variants: function, method
  supports_named_tensor: True

- func: to_sparse.sparse_dim(Tensor self, int sparse_dim) -> Tensor
  use_c10_dispatcher: full
  variants: method
  dispatch:
    CPU: dense_to_sparse
    CUDA: dense_to_sparse

- func: to_sparse(Tensor self) -> Tensor
  use_c10_dispatcher: full
  variants: method
  dispatch:
    CPU: dense_to_sparse
    CUDA: dense_to_sparse

- func: to_mkldnn(Tensor self) -> Tensor
  use_c10_dispatcher: full
  variants: method
  dispatch:
    CPU: dense_to_mkldnn

- func: mkldnn_reorder_conv2d_weight(Tensor self, int[2] padding=0, int[2] stride=1, int[2] dilation=1, int groups=1) -> Tensor
  variants: function
  python_module: nn
  dispatch:
    MkldnnCPU: mkldnn_reorder_conv2d_weight

- func: to_mkldnn_backward(Tensor grad, Tensor input) -> Tensor
  use_c10_dispatcher: full

- func: quantize_per_tensor(Tensor self, float scale, int zero_point, ScalarType dtype) -> Tensor
  variants: function
  dispatch:
    CPU: quantize_per_tensor_cpu

- func: quantize_per_channel(Tensor self, Tensor scales, Tensor zero_points, int axis, ScalarType dtype) -> Tensor
  variants: function
  dispatch:
    CPU: quantize_per_channel_cpu

- func: dequantize(Tensor self) -> Tensor
  use_c10_dispatcher: full
  variants: function, method
  dispatch:
    QuantizedCPU: dequantize_quant

- func: q_scale(Tensor self) -> float
  use_c10_dispatcher: full
  variants: function, method
  dispatch:
    QuantizedCPU: q_scale_quant

- func: q_zero_point(Tensor self) -> int
  use_c10_dispatcher: full
  variants: function, method
  dispatch:
    QuantizedCPU: q_zero_point_quant

- func: q_per_channel_scales(Tensor self) -> Tensor
  variants: function, method
  dispatch:
    QuantizedCPU: q_per_channel_scales_quant

- func: q_per_channel_zero_points(Tensor self) -> Tensor
  variants: function, method
  dispatch:
    QuantizedCPU: q_per_channel_zero_points_quant

- func: q_per_channel_axis(Tensor self) -> int
  variants: function, method
  dispatch:
    QuantizedCPU: q_per_channel_axis_quant

- func: int_repr(Tensor self) -> Tensor
  use_c10_dispatcher: full
  variants: function, method
  dispatch:
    QuantizedCPU: int_repr_quant

- func: _make_per_tensor_quantized_tensor(Tensor self, float scale, int zero_point) -> Tensor
  use_c10_dispatcher: full
  dispatch:
    CPU: make_per_tensor_quantized_tensor_cpu

- func: _make_per_channel_quantized_tensor(Tensor self, Tensor scale, Tensor zero_point, int axis) -> Tensor
  dispatch:
    CPU: make_per_channel_quantized_tensor_cpu

- func: qscheme(Tensor self) -> QScheme
  use_c10_dispatcher: full
  variants: method
  dispatch:
    QuantizedCPU: qscheme_quant

- func: fake_quantize_per_tensor_affine(Tensor self, float scale, int zero_point, int quant_min, int quant_max) -> Tensor
  use_c10_dispatcher: full
  variants: function

- func: fake_quantize_per_tensor_affine_backward(Tensor grad, Tensor self, float scale, int zero_point, int quant_min, int quant_max) -> Tensor
  use_c10_dispatcher: full
  variants: function

- func: fake_quantize_per_channel_affine(Tensor self, Tensor scale, Tensor zero_point, int axis, int quant_min, int quant_max) -> Tensor
  use_c10_dispatcher: full
  variants: function

- func: fake_quantize_per_channel_affine_backward(Tensor grad, Tensor self, Tensor scale, Tensor zero_point, int axis, int quant_min, int quant_max) -> Tensor
  use_c10_dispatcher: full
  variants: function

# to(Device) must not exist because all constructors of Device also works for
# TensorOptions. Otherwise, an ambiguity error is thrown.
# See NOTE [ TensorOptions Constructors ].
- func: to.dtype_layout(Tensor self, *, ScalarType dtype, Layout layout, Device device, bool pin_memory=False, bool non_blocking=False, bool copy=False, MemoryFormat? memory_format=None) -> Tensor
  use_c10_dispatcher: unboxed_only
  variants: method
  device_guard: False
  supports_named_tensor: True

- func: to.device(Tensor self, Device device, ScalarType dtype, bool non_blocking=False, bool copy=False, MemoryFormat? memory_format=None) -> Tensor
  variants: method
  device_guard: False
  supports_named_tensor: True

- func: to.dtype(Tensor self, ScalarType dtype, bool non_blocking=False, bool copy=False, MemoryFormat? memory_format=None) -> Tensor
  variants: method
  device_guard: False
  supports_named_tensor: True

- func: to.other(Tensor self, Tensor other, bool non_blocking=False, bool copy=False, MemoryFormat? memory_format=None) -> Tensor
  variants: method
  device_guard: False

- func: meshgrid(Tensor[] tensors) -> Tensor[]

- func: cartesian_prod(Tensor[] tensors) -> Tensor
  variants: function

- func: combinations(Tensor self, int r=2, bool with_replacement=False) -> Tensor
  use_c10_dispatcher: full
  variants: function

- func: item(Tensor self) -> Scalar
  use_c10_dispatcher: full
  variants: method
  supports_named_tensor: True

- func: result_type.Tensor(Tensor tensor, Tensor other) -> ScalarType
  variants: function

- func: result_type.Scalar(Tensor tensor, Scalar other) -> ScalarType
  variants: function

- func: result_type.Scalar_Tensor(Scalar scalar, Tensor tensor) -> ScalarType
  variants: function

- func: result_type.Scalar_Scalar(Scalar scalar1, Scalar scalar2) -> ScalarType

- func: can_cast(ScalarType from, ScalarType to) -> bool
  variants: function

- func: promote_types(ScalarType type1, ScalarType type2) -> ScalarType
  variants: function

# NB: Does NOT check precondition that numel == 1
- func: _local_scalar_dense(Tensor self) -> Scalar
  use_c10_dispatcher: full
  dispatch:
    CPU: _local_scalar_dense_cpu
    CUDA: _local_scalar_dense_cuda
  variants: function
  supports_named_tensor: True

# Fused RNN kernels
- func: _thnn_fused_lstm_cell(Tensor input_gates, Tensor hidden_gates, Tensor cx, Tensor? input_bias=None, Tensor? hidden_bias=None) -> (Tensor, Tensor, Tensor)
  dispatch:
    CUDA: _thnn_fused_lstm_cell_cuda

- func: _thnn_fused_lstm_cell_backward(Tensor? grad_hy, Tensor? grad_cy, Tensor cx, Tensor cy, Tensor workspace, bool has_bias) -> (Tensor, Tensor, Tensor, Tensor, Tensor)
  dispatch:
    CUDA: _thnn_fused_lstm_cell_backward_cuda

- func: _thnn_differentiable_lstm_cell_backward(Tensor? grad_hy, Tensor? grad_cy, Tensor input_gates, Tensor hidden_gates, Tensor? input_bias, Tensor? hidden_bias, Tensor cx, Tensor cy) -> (Tensor, Tensor, Tensor, Tensor, Tensor)

- func: _thnn_fused_gru_cell(Tensor input_gates, Tensor hidden_gates, Tensor hx, Tensor? input_bias=None, Tensor? hidden_bias=None) -> (Tensor, Tensor)
  dispatch:
    CUDA: _thnn_fused_gru_cell_cuda

- func: _thnn_fused_gru_cell_backward(Tensor grad_hy, Tensor workspace, bool has_bias) -> (Tensor, Tensor, Tensor, Tensor, Tensor)
  dispatch:
    CUDA: _thnn_fused_gru_cell_backward_cuda

- func: _thnn_differentiable_gru_cell_backward(Tensor grad_hy, Tensor input_gates, Tensor hidden_gates, Tensor hx, Tensor? input_bias, Tensor? hidden_bias) -> (Tensor, Tensor, Tensor, Tensor, Tensor)

# RNN cells and layers
- func: lstm.input(Tensor input, Tensor[] hx, Tensor[] params, bool has_biases, int num_layers, float dropout, bool train, bool bidirectional, bool batch_first) -> (Tensor, Tensor, Tensor)

- func: lstm.data(Tensor data, Tensor batch_sizes, Tensor[] hx, Tensor[] params, bool has_biases, int num_layers, float dropout, bool train, bool bidirectional) -> (Tensor, Tensor, Tensor)

- func: gru.input(Tensor input, Tensor hx, Tensor[] params, bool has_biases, int num_layers, float dropout, bool train, bool bidirectional, bool batch_first) -> (Tensor, Tensor)

- func: gru.data(Tensor data, Tensor batch_sizes, Tensor hx, Tensor[] params, bool has_biases, int num_layers, float dropout, bool train, bool bidirectional) -> (Tensor, Tensor)

- func: rnn_tanh.input(Tensor input, Tensor hx, Tensor[] params, bool has_biases, int num_layers, float dropout, bool train, bool bidirectional, bool batch_first) -> (Tensor, Tensor)

- func: rnn_tanh.data(Tensor data, Tensor batch_sizes, Tensor hx, Tensor[] params, bool has_biases, int num_layers, float dropout, bool train, bool bidirectional) -> (Tensor, Tensor)

- func: rnn_relu.input(Tensor input, Tensor hx, Tensor[] params, bool has_biases, int num_layers, float dropout, bool train, bool bidirectional, bool batch_first) -> (Tensor, Tensor)

- func: rnn_relu.data(Tensor data, Tensor batch_sizes, Tensor hx, Tensor[] params, bool has_biases, int num_layers, float dropout, bool train, bool bidirectional) -> (Tensor, Tensor)

- func: lstm_cell(Tensor input, Tensor[] hx, Tensor w_ih, Tensor w_hh, Tensor? b_ih=None, Tensor? b_hh=None) -> (Tensor, Tensor)

- func: gru_cell(Tensor input, Tensor hx, Tensor w_ih, Tensor w_hh, Tensor? b_ih=None, Tensor? b_hh=None) -> Tensor

- func: rnn_tanh_cell(Tensor input, Tensor hx, Tensor w_ih, Tensor w_hh, Tensor? b_ih=None, Tensor? b_hh=None) -> Tensor

- func: rnn_relu_cell(Tensor input, Tensor hx, Tensor w_ih, Tensor w_hh, Tensor? b_ih=None, Tensor? b_hh=None) -> Tensor

# Quantized RNN layers
- func: quantized_lstm(Tensor input, Tensor[] hx, Tensor[] params, bool has_biases, int num_layers, float dropout, bool train, bool bidirectional, bool batch_first, *, ScalarType? dtype=None, bool use_dynamic=False) -> (Tensor, Tensor, Tensor)

- func: quantized_lstm.data(Tensor data, Tensor batch_sizes, Tensor[] hx, Tensor[] params, bool has_biases, int num_layers, float dropout, bool train, bool bidirectional, *, ScalarType? dtype=None, bool use_dynamic=False) -> (Tensor, Tensor, Tensor)

# Quantized GRU layers

- func: quantized_gru.input(Tensor input, Tensor hx, Tensor[] params, bool has_biases, int num_layers, float dropout, bool train, bool bidirectional, bool batch_first) -> (Tensor, Tensor)

- func: quantized_gru.data(Tensor data, Tensor batch_sizes, Tensor hx, Tensor[] params, bool has_biases, int num_layers, float dropout, bool train, bool bidirectional) -> (Tensor, Tensor)

# Quantized RNN cells
- func: quantized_lstm_cell(Tensor input, Tensor[] hx, Tensor w_ih, Tensor w_hh, Tensor b_ih, Tensor b_hh, Tensor packed_ih, Tensor packed_hh, Tensor col_offsets_ih, Tensor col_offsets_hh, Scalar scale_ih, Scalar scale_hh, Scalar zero_point_ih, Scalar zero_point_hh) -> (Tensor, Tensor)

- func: quantized_gru_cell(Tensor input, Tensor hx, Tensor w_ih, Tensor w_hh, Tensor b_ih, Tensor b_hh, Tensor packed_ih, Tensor packed_hh, Tensor col_offsets_ih, Tensor col_offsets_hh, Scalar scale_ih, Scalar scale_hh, Scalar zero_point_ih, Scalar zero_point_hh) -> Tensor
  use_c10_dispatcher: full

- func: quantized_rnn_relu_cell(Tensor input, Tensor hx, Tensor w_ih, Tensor w_hh, Tensor b_ih, Tensor b_hh, Tensor packed_ih, Tensor packed_hh, Tensor col_offsets_ih, Tensor col_offsets_hh, Scalar scale_ih, Scalar scale_hh, Scalar zero_point_ih, Scalar zero_point_hh) -> Tensor
  use_c10_dispatcher: full

- func: quantized_rnn_tanh_cell(Tensor input, Tensor hx, Tensor w_ih, Tensor w_hh, Tensor b_ih, Tensor b_hh, Tensor packed_ih, Tensor packed_hh, Tensor col_offsets_ih, Tensor col_offsets_hh, Scalar scale_ih, Scalar scale_hh, Scalar zero_point_ih, Scalar zero_point_hh) -> Tensor
  use_c10_dispatcher: full

# PackedSequence utilities
- func: _pack_padded_sequence(Tensor input, Tensor lengths, bool batch_first) -> (Tensor, Tensor)

- func: _pack_padded_sequence_backward(Tensor grad, int[] input_size, Tensor batch_sizes, bool batch_first) -> Tensor

- func: _pad_packed_sequence(Tensor data, Tensor batch_sizes, bool batch_first, Scalar padding_value, int total_length) -> (Tensor, Tensor)

# wrappers for legacy TH methods

- func: set_.source_Storage(Tensor(a!) self, Storage source) -> Tensor(a!)
  variants: method
  device_guard: False
  dispatch:
    CPU: set_
    CUDA: set_

- func: set_.source_Storage_storage_offset(Tensor(a!) self, Storage source, int storage_offset, int[] size, int[] stride=[]) -> Tensor(a!)
  variants: method
  device_guard: False
  dispatch:
    CPU: legacy::cpu::_th_set_
    CUDA: legacy::cuda::_th_set_
    QuantizedCPU: set_storage

- func: set_.source_Tensor(Tensor(a!) self, Tensor source) -> Tensor(a!)
  variants: method
  device_guard: False
  dispatch:
    CPU: set_tensor_
    CUDA: set_tensor_

- func: set_(Tensor(a!) self) -> Tensor(a!)
  variants: method
  dispatch:
    CPU: set_cpu_
    CUDA: set_cuda_

- func: set_quantizer_(Tensor(a!) self, ConstQuantizerPtr quantizer) -> Tensor(a!)
  variants: method
  dispatch:
    QuantizedCPU: set_quantizer_

- func: is_set_to(Tensor self, Tensor tensor) -> bool
  use_c10_dispatcher: full
  variants: method
  device_guard: False
  dispatch:
    CPU: is_set_to
    CUDA: is_set_to

- func: masked_fill_.Scalar(Tensor(a!) self, Tensor mask, Scalar value) -> Tensor(a!)
  variants: method
  dispatch:
    CPU: masked_fill__cpu
    CUDA: masked_fill__cuda
  supports_named_tensor: True

- func: masked_fill.Scalar(Tensor self, Tensor mask, Scalar value) -> Tensor
  use_c10_dispatcher: full
  variants: function, method
  supports_named_tensor: True

- func: masked_fill_.Tensor(Tensor(a!) self, Tensor mask, Tensor value) -> Tensor(a!)
  variants: method
  dispatch:
    CPU: masked_fill__cpu
    CUDA: masked_fill__cuda
  supports_named_tensor: True

- func: masked_fill.Tensor(Tensor self, Tensor mask, Tensor value) -> Tensor
  use_c10_dispatcher: full
  variants: function, method
  supports_named_tensor: True

- func: masked_scatter_(Tensor(a!) self, Tensor mask, Tensor source) -> Tensor(a!)
  variants: method
  dispatch:
    CPU: masked_scatter__cpu
    CUDA: masked_scatter__cuda

- func: masked_scatter(Tensor self, Tensor mask, Tensor source) -> Tensor
  use_c10_dispatcher: full
  variants: function, method

- func: view(Tensor(a) self, int[] size) -> Tensor(a)
  variants: method
  device_guard: False
  dispatch:
    CPU: view
    CUDA: view
    MkldnnCPU: mkldnn_view
    QuantizedCPU: view

- func: put_(Tensor(a!) self, Tensor index, Tensor source, bool accumulate=False) -> Tensor(a!)
  variants: method
  dispatch:
    CPU: legacy::cpu::_th_put_
    CUDA: legacy::cuda::_th_put_

- func: index_add_(Tensor(a!) self, int dim, Tensor index, Tensor source) -> Tensor(a!)
  variants: method
  dispatch:
    CPU: index_add_cpu_
    CUDA: index_add_cuda_

- func: index_add(Tensor self, int dim, Tensor index, Tensor source) -> Tensor
  use_c10_dispatcher: full
  variants: function, method

- func: index_add.dimname(Tensor self, Dimname dim, Tensor index, Tensor source) -> Tensor
  variants: function, method

- func: index_fill_.int_Scalar(Tensor(a!) self, int dim, Tensor index, Scalar value) -> Tensor(a!)
  variants: method
  supports_named_tensor: True
  dispatch:
    CPU: legacy::cpu::_th_index_fill_
    CUDA: legacy::cuda::_th_index_fill_

- func: index_fill.int_Scalar(Tensor self, int dim, Tensor index, Scalar value) -> Tensor
  use_c10_dispatcher: full
  supports_named_tensor: True
  variants: function, method

- func: index_fill_.int_Tensor(Tensor(a!) self, int dim, Tensor index, Tensor value) -> Tensor(a!)
  variants: method
  dispatch:
    CPU: index_fill_
    CUDA: index_fill_
  supports_named_tensor: True

- func: index_fill.int_Tensor(Tensor self, int dim, Tensor index, Tensor value) -> Tensor
  use_c10_dispatcher: full
  variants: function, method
  supports_named_tensor: True

- func: index_fill_.Dimname_Scalar(Tensor(a!) self, Dimname dim, Tensor index, Scalar value) -> Tensor(a!)
  variants: method
  supports_named_tensor: True

- func: index_fill_.Dimname_Tensor(Tensor(a!) self, Dimname dim, Tensor index, Tensor value) -> Tensor(a!)
  variants: method
  supports_named_tensor: True

- func: index_fill.Dimname_Scalar(Tensor self, Dimname dim, Tensor index, Scalar value) -> Tensor
  variants: function, method
  supports_named_tensor: True

- func: index_fill.Dimname_Tensor(Tensor self, Dimname dim, Tensor index, Tensor value) -> Tensor
  variants: function, method
  supports_named_tensor: True

- func: scatter_.src(Tensor(a!) self, int dim, Tensor index, Tensor src) -> Tensor(a!)
  variants: method
  dispatch:
    CPU: scatter_cpu_
    CUDA: legacy::cuda::_th_scatter_

- func: scatter.src(Tensor self, int dim, Tensor index, Tensor src) -> Tensor
  use_c10_dispatcher: full
  variants: function, method

- func: scatter_.value(Tensor(a!) self, int dim, Tensor index, Scalar value) -> Tensor(a!)
  variants: method
  dispatch:
    CPU: scatter_fill_cpu_
    CUDA: legacy::cuda::_th_scatter_

- func: scatter.value(Tensor self, int dim, Tensor index, Scalar value) -> Tensor
  use_c10_dispatcher: full
  variants: function, method

- func: scatter.dimname_src(Tensor self, Dimname dim, Tensor index, Tensor src) -> Tensor
  variants: function, method

- func: scatter.dimname_value(Tensor self, Dimname dim, Tensor index, Scalar value) -> Tensor
  variants: function, method

- func: scatter_add_(Tensor(a!) self, int dim, Tensor index, Tensor src) -> Tensor(a!)
  variants: method
  dispatch:
    CPU: scatter_add_cpu_
    CUDA: legacy::cuda::_th_scatter_add_

- func: scatter_add(Tensor self, int dim, Tensor index, Tensor src) -> Tensor
  use_c10_dispatcher: full
  variants: function, method

- func: scatter_add.dimname(Tensor self, Dimname dim, Tensor index, Tensor src) -> Tensor
  variants: function, method

- func: lt_.Scalar(Tensor(a!) self, Scalar other) -> Tensor(a!)
  variants: method

- func: lt_.Tensor(Tensor(a!) self, Tensor other) -> Tensor(a!)
  variants: method

- func: gt_.Scalar(Tensor(a!) self, Scalar other) -> Tensor(a!)
  variants: method

- func: gt_.Tensor(Tensor(a!) self, Tensor other) -> Tensor(a!)
  variants: method

- func: le_.Scalar(Tensor(a!) self, Scalar other) -> Tensor(a!)
  variants: method

- func: le_.Tensor(Tensor(a!) self, Tensor other) -> Tensor(a!)
  variants: method

- func: ge_.Scalar(Tensor(a!) self, Scalar other) -> Tensor(a!)
  variants: method

- func: ge_.Tensor(Tensor(a!) self, Tensor other) -> Tensor(a!)
  variants: method

- func: eq_.Scalar(Tensor(a!) self, Scalar other) -> Tensor(a!)
  variants: method

- func: eq_.Tensor(Tensor(a!) self, Tensor other) -> Tensor(a!)
  variants: method

- func: ne_.Scalar(Tensor(a!) self, Scalar other) -> Tensor(a!)
  variants: method

- func: ne_.Tensor(Tensor(a!) self, Tensor other) -> Tensor(a!)
  variants: method

- func: bitwise_and.Tensor_out(Tensor self, Tensor other, *, Tensor(a!) out) -> Tensor(a!)
  variants: function
  dispatch:
    CPU: bitwise_and_out
    CUDA: bitwise_and_out

- func: bitwise_and.Scalar_out(Tensor self, Scalar other, *, Tensor(a!) out) -> Tensor(a!)
  variants: function
  dispatch:
    CPU: bitwise_and_out
    CUDA: bitwise_and_out

- func: bitwise_and.Scalar(Tensor self, Scalar other) -> Tensor
  variants: method, function

- func: bitwise_and.Tensor(Tensor self, Tensor other) -> Tensor
  variants: method, function

- func: bitwise_and_.Scalar(Tensor(a!) self, Scalar other) -> Tensor(a!)
  variants: method

- func: bitwise_and_.Tensor(Tensor(a!) self, Tensor other) -> Tensor(a!)
  variants: method

- func: __and__.Scalar(Tensor self, Scalar other) -> Tensor
  use_c10_dispatcher: full
  variants: method, function

- func: __and__.Tensor(Tensor self, Tensor other) -> Tensor
  use_c10_dispatcher: full
  variants: method, function

- func: __iand__.Scalar(Tensor(a!) self, Scalar other) -> Tensor(a!)
  variants: method

- func: __iand__.Tensor(Tensor(a!) self, Tensor other) -> Tensor(a!)
  variants: method

- func: bitwise_or.Tensor_out(Tensor self, Tensor other, *, Tensor(a!) out) -> Tensor(a!)
  variants: function
  dispatch:
    CPU: bitwise_or_out
    CUDA: bitwise_or_out

- func: bitwise_or.Scalar_out(Tensor self, Scalar other, *, Tensor(a!) out) -> Tensor(a!)
  variants: function
  dispatch:
    CPU: bitwise_or_out
    CUDA: bitwise_or_out

- func: bitwise_or.Scalar(Tensor self, Scalar other) -> Tensor
  variants: method, function

- func: bitwise_or.Tensor(Tensor self, Tensor other) -> Tensor
  variants: method, function

- func: bitwise_or_.Scalar(Tensor(a!) self, Scalar other) -> Tensor(a!)
  variants: method

- func: bitwise_or_.Tensor(Tensor(a!) self, Tensor other) -> Tensor(a!)
  variants: method

- func: __or__.Scalar(Tensor self, Scalar other) -> Tensor
  use_c10_dispatcher: full
  variants: method, function

- func: __or__.Tensor(Tensor self, Tensor other) -> Tensor
  use_c10_dispatcher: full
  variants: method, function

- func: __ior__.Scalar(Tensor(a!) self, Scalar other) -> Tensor(a!)
  variants: method

- func: __ior__.Tensor(Tensor(a!) self, Tensor other) -> Tensor(a!)
  variants: method

- func: bitwise_xor.Tensor_out(Tensor self, Tensor other, *, Tensor(a!) out) -> Tensor(a!)
  variants: function
  dispatch:
    CPU: bitwise_xor_out
    CUDA: bitwise_xor_out

- func: bitwise_xor.Scalar_out(Tensor self, Scalar other, *, Tensor(a!) out) -> Tensor(a!)
  variants: function
  dispatch:
    CPU: bitwise_xor_out
    CUDA: bitwise_xor_out

- func: bitwise_xor.Scalar(Tensor self, Scalar other) -> Tensor
  variants: method, function

- func: bitwise_xor.Tensor(Tensor self, Tensor other) -> Tensor
  variants: method, function

- func: bitwise_xor_.Scalar(Tensor(a!) self, Scalar other) -> Tensor(a!)
  variants: method

- func: bitwise_xor_.Tensor(Tensor(a!) self, Tensor other) -> Tensor(a!)
  variants: method

- func: __xor__.Scalar(Tensor self, Scalar other) -> Tensor
  use_c10_dispatcher: full
  variants: method, function

- func: __xor__.Tensor(Tensor self, Tensor other) -> Tensor
  use_c10_dispatcher: full
  variants: method, function

- func: __ixor__.Scalar(Tensor(a!) self, Scalar other) -> Tensor(a!)
  variants: method

- func: __ixor__.Tensor(Tensor(a!) self, Tensor other) -> Tensor(a!)
  variants: method

- func: __lshift__.Scalar(Tensor self, Scalar other) -> Tensor
  use_c10_dispatcher: full
  variants: method, function
  dispatch:
    CPU: __lshift__
    CUDA: __lshift__

- func: __lshift__.Tensor(Tensor self, Tensor other) -> Tensor
  use_c10_dispatcher: full
  variants: method, function
  dispatch:
    CPU: __lshift__
    CUDA: __lshift__

- func: __ilshift__.Scalar(Tensor(a!) self, Scalar other) -> Tensor(a!)
  variants: method
  dispatch:
    CPU: __ilshift__
    CUDA: __ilshift__

- func: __ilshift__.Tensor(Tensor(a!) self, Tensor other) -> Tensor(a!)
  variants: method
  dispatch:
    CPU: __ilshift__
    CUDA: __ilshift__

- func: __rshift__.Scalar(Tensor self, Scalar other) -> Tensor
  use_c10_dispatcher: full
  variants: method, function
  dispatch:
    CPU: __rshift__
    CUDA: __rshift__

- func: __rshift__.Tensor(Tensor self, Tensor other) -> Tensor
  use_c10_dispatcher: full
  variants: method, function
  dispatch:
    CPU: __rshift__
    CUDA: __rshift__

- func: __irshift__.Scalar(Tensor(a!) self, Scalar other) -> Tensor(a!)
  variants: method
  dispatch:
    CPU: __irshift__
    CUDA: __irshift__

- func: __irshift__.Tensor(Tensor(a!) self, Tensor other) -> Tensor(a!)
  variants: method
  dispatch:
    CPU: __irshift__
    CUDA: __irshift__

- func: lgamma_(Tensor(a!) self) -> Tensor(a!)
  supports_named_tensor: True
  variants: method
  dispatch:
    CPU: _lgamma__cpu
    CUDA: _lgamma__cuda

- func: atan2_(Tensor(a!) self, Tensor other) -> Tensor(a!)
  supports_named_tensor: True
  variants: method

- func: tril_(Tensor(a!) self, int diagonal=0) -> Tensor(a!)
  variants: method
  dispatch:
    CPU: tril_cpu_
    CUDA: tril_cuda_

- func: triu_(Tensor(a!) self, int diagonal=0) -> Tensor(a!)
  variants: method
  dispatch:
    CPU: triu_cpu_
    CUDA: triu_cuda_

- func: digamma_(Tensor(a!) self) -> Tensor(a!)
  supports_named_tensor: True
  variants: method

- func: polygamma_(Tensor(a!) self, int n) -> Tensor(a!)
  supports_named_tensor: True
  variants: method

- func: renorm_(Tensor(a!) self, Scalar p, int dim, Scalar maxnorm) -> Tensor(a!)
  variants: method
  dispatch:
    CPU: legacy::cpu::_th_renorm_
    CUDA: legacy::cuda::_th_renorm_

- func: pow_.Scalar(Tensor(a!) self, Scalar exponent) -> Tensor(a!)
  supports_named_tensor: True
  variants: method
  dispatch:
    CPU: pow_
    CUDA: pow_

- func: pow_.Tensor(Tensor(a!) self, Tensor exponent) -> Tensor(a!)
  supports_named_tensor: True
  variants: method
  dispatch:
    CPU: pow_
    CUDA: pow_

- func: lerp_.Scalar(Tensor(a!) self, Tensor end, Scalar weight) -> Tensor(a!)
  variants: method
  dispatch:
    CPU: lerp_cpu_scalar_
    CUDA: lerp_cuda_scalar_

- func: lerp_.Tensor(Tensor(a!) self, Tensor end, Tensor weight) -> Tensor(a!)
  variants: method
  dispatch:
    CPU: lerp_cpu_tensor_
    CUDA: lerp_cuda_tensor_

- func: fmod_.Scalar(Tensor(a!) self, Scalar other) -> Tensor(a!)
  variants: method
  dispatch:
    CPU: fmod_
    CUDA: legacy::cuda::_th_fmod_

- func: fmod_.Tensor(Tensor(a!) self, Tensor other) -> Tensor(a!)
  variants: method
  dispatch:
    CPU: fmod_
    CUDA: legacy::cuda::_th_fmod_

- func: remainder_.Scalar(Tensor(a!) self, Scalar other) -> Tensor(a!)
  variants: method
  dispatch:
    CPU: remainder_
    CUDA: remainder_

- func: remainder_.Tensor(Tensor(a!) self, Tensor other) -> Tensor(a!)
  variants: method
  dispatch:
    CPU: remainder_
    CUDA: remainder_

- func: addbmm_(Tensor(a!) self, Tensor batch1, Tensor batch2, *, Scalar beta=1, Scalar alpha=1) -> Tensor(a!)
  variants: method
  dispatch:
    CPU: legacy::cpu::_th_addbmm_
    CUDA: legacy::cuda::_th_addbmm_

- func: addbmm.out(Tensor self, Tensor batch1, Tensor batch2, *, Scalar beta=1, Scalar alpha=1, Tensor(a!) out) -> Tensor(a!)
  dispatch:
    CPU: legacy::cpu::_th_addbmm_out
    CUDA: legacy::cuda::_th_addbmm_out

- func: addbmm(Tensor self, Tensor batch1, Tensor batch2, *, Scalar beta=1, Scalar alpha=1) -> Tensor
  use_c10_dispatcher: full
  variants: method, function
  dispatch:
    CPU: legacy::cpu::_th_addbmm
    CUDA: legacy::cuda::_th_addbmm

- func: addcdiv_(Tensor(a!) self, Tensor tensor1, Tensor tensor2, *, Scalar value=1) -> Tensor(a!)
  variants: method
  supports_named_tensor: True

- func: random_.from(Tensor(a!) self, int from, int? to, *, Generator? generator=None) -> Tensor(a!)
  variants: method
  supports_named_tensor: True

- func: random_.to(Tensor(a!) self, int to, *, Generator? generator=None) -> Tensor(a!)
  variants: method
  supports_named_tensor: True

- func: random_(Tensor(a!) self, *, Generator? generator=None) -> Tensor(a!)
  variants: method
  supports_named_tensor: True

- func: uniform_(Tensor(a!) self, float from=0, float to=1, *, Generator? generator=None) -> Tensor(a!)
  variants: method
  dispatch:
    CPU: legacy::cpu::_th_uniform_
    CUDA: uniform_cuda_
  supports_named_tensor: True

- func: cauchy_(Tensor(a!) self, float median=0, float sigma=1, *, Generator? generator=None) -> Tensor(a!)
  variants: method
  supports_named_tensor: True

- func: log_normal_(Tensor(a!) self, float mean=1, float std=2, *, Generator? generator=None) -> Tensor(a!)
  variants: method
  supports_named_tensor: True

- func: exponential_(Tensor(a!) self, float lambd=1, *, Generator? generator=None) -> Tensor(a!)
  variants: method
  supports_named_tensor: True

- func: geometric_(Tensor(a!) self, float p, *, Generator? generator=None) -> Tensor(a!)
  variants: method
  supports_named_tensor: True

# wrappers for TH functions

- func: diag.out(Tensor self, int diagonal=0, *, Tensor(a!) out) -> Tensor(a!)
  dispatch:
    CPU: legacy::cpu::_th_diag_out
    CUDA: legacy::cuda::_th_diag_out

- func: diag(Tensor self, int diagonal=0) -> Tensor
  use_c10_dispatcher: full
  variants: method, function
  dispatch:
    CPU: legacy::cpu::_th_diag
    CUDA: legacy::cuda::_th_diag

- func: cross.out(Tensor self, Tensor other, int? dim=None, *, Tensor(a!) out) -> Tensor(a!)

- func: cross(Tensor self, Tensor other, int? dim=None) -> Tensor
  use_c10_dispatcher: full
  variants: method, function

- func: triu.out(Tensor self, int diagonal=0, *, Tensor(a!) out) -> Tensor(a!)
  dispatch:
    CPU: triu_cpu_out
    CUDA: triu_cuda_out

- func: triu(Tensor self, int diagonal=0) -> Tensor
  use_c10_dispatcher: full
  variants: method, function

- func: tril.out(Tensor self, int diagonal=0, *, Tensor(a!) out) -> Tensor(a!)
  dispatch:
    CPU: tril_cpu_out
    CUDA: tril_cuda_out

- func: tril(Tensor self, int diagonal=0) -> Tensor
  use_c10_dispatcher: full
  variants: method, function

- func: tril_indices(int row, int col, int offset=0, *, ScalarType? dtype=long, Layout? layout=None, Device? device=None, bool? pin_memory=None) -> Tensor
  use_c10_dispatcher: unboxed_only
  dispatch:
    CPU: tril_indices_cpu
    CUDA: tril_indices_cuda

- func: triu_indices(int row, int col, int offset=0, *, ScalarType? dtype=long, Layout? layout=None, Device? device=None, bool? pin_memory=None) -> Tensor
  use_c10_dispatcher: unboxed_only
  dispatch:
    CPU: triu_indices_cpu
    CUDA: triu_indices_cuda

- func: trace(Tensor self) -> Tensor
  use_c10_dispatcher: full
  variants: method, function
  dispatch:
    CPU: legacy::cpu::_th_trace
    CUDA: legacy::cuda::_th_trace

- func: ne.Scalar_out(Tensor self, Scalar other, *, Tensor(a!) out) -> Tensor(a!)
  supports_named_tensor: True
  dispatch:
    CPU: ne_out
    CUDA: ne_out
    QuantizedCPU: ne_out_quantized_cpu

- func: ne.Scalar(Tensor self, Scalar other) -> Tensor
  supports_named_tensor: True
  use_c10_dispatcher: full
  variants: method, function
  dispatch:
    CPU: ne
    CUDA: ne
    QuantizedCPU: ne_quantized_cpu

- func: ne.Tensor_out(Tensor self, Tensor other, *, Tensor(a!) out) -> Tensor(a!)
  supports_named_tensor: True
  dispatch:
    CPU: ne_out
    CUDA: ne_out
    QuantizedCPU: ne_out_quantized_cpu

- func: ne.Tensor(Tensor self, Tensor other) -> Tensor
  supports_named_tensor: True
  use_c10_dispatcher: full
  variants: method, function
  dispatch:
    CPU: ne
    CUDA: ne
    QuantizedCPU: ne_quantized_cpu

- func: eq.Scalar_out(Tensor self, Scalar other, *, Tensor(a!) out) -> Tensor(a!)
  supports_named_tensor: True
  dispatch:
    CPU: eq_out
    CUDA: eq_out
    QuantizedCPU: eq_out_quantized_cpu

- func: eq.Scalar(Tensor self, Scalar other) -> Tensor
  supports_named_tensor: True
  use_c10_dispatcher: full
  variants: method, function
  dispatch:
    CPU: eq
    CUDA: eq
    QuantizedCPU: eq_quantized_cpu

- func: eq.Tensor_out(Tensor self, Tensor other, *, Tensor(a!) out) -> Tensor(a!)
  supports_named_tensor: True
  dispatch:
    CPU: eq_out
    CUDA: eq_out
    QuantizedCPU: eq_out_quantized_cpu

- func: eq.Tensor(Tensor self, Tensor other) -> Tensor
  supports_named_tensor: True
  use_c10_dispatcher: full
  variants: method, function
  dispatch:
    CPU: eq
    CUDA: eq
    QuantizedCPU: eq_quantized_cpu

- func: ge.Scalar_out(Tensor self, Scalar other, *, Tensor(a!) out) -> Tensor(a!)
  supports_named_tensor: True
  dispatch:
    CPU: ge_out
    CUDA: ge_out
    QuantizedCPU: ge_out_quantized_cpu

- func: ge.Scalar(Tensor self, Scalar other) -> Tensor
  supports_named_tensor: True
  use_c10_dispatcher: full
  variants: method, function
  dispatch:
    CPU: ge
    CUDA: ge
    QuantizedCPU: ge_quantized_cpu

- func: ge.Tensor_out(Tensor self, Tensor other, *, Tensor(a!) out) -> Tensor(a!)
  supports_named_tensor: True
  dispatch:
    CPU: ge_out
    CUDA: ge_out
    QuantizedCPU: ge_out_quantized_cpu

- func: ge.Tensor(Tensor self, Tensor other) -> Tensor
  supports_named_tensor: True
  use_c10_dispatcher: full
  variants: method, function
  dispatch:
    CPU: ge
    CUDA: ge
    QuantizedCPU: ge_quantized_cpu

- func: le.Scalar_out(Tensor self, Scalar other, *, Tensor(a!) out) -> Tensor(a!)
  supports_named_tensor: True
  dispatch:
    CPU: le_out
    CUDA: le_out
    QuantizedCPU: le_out_quantized_cpu

- func: le.Scalar(Tensor self, Scalar other) -> Tensor
  supports_named_tensor: True
  use_c10_dispatcher: full
  variants: method, function
  dispatch:
    CPU: le
    CUDA: le
    QuantizedCPU: le_quantized_cpu

- func: le.Tensor_out(Tensor self, Tensor other, *, Tensor(a!) out) -> Tensor(a!)
  supports_named_tensor: True
  dispatch:
    CPU: le_out
    CUDA: le_out
    QuantizedCPU: le_out_quantized_cpu

- func: le.Tensor(Tensor self, Tensor other) -> Tensor
  supports_named_tensor: True
  use_c10_dispatcher: full
  variants: method, function
  dispatch:
    CPU: le
    CUDA: le
    QuantizedCPU: le_quantized_cpu

- func: gt.Scalar_out(Tensor self, Scalar other, *, Tensor(a!) out) -> Tensor(a!)
  supports_named_tensor: True
  dispatch:
    CPU: gt_out
    CUDA: gt_out
    QuantizedCPU: gt_out_quantized_cpu

- func: gt.Scalar(Tensor self, Scalar other) -> Tensor
  supports_named_tensor: True
  use_c10_dispatcher: full
  variants: method, function
  dispatch:
    CPU: gt
    CUDA: gt
    QuantizedCPU: gt_quantized_cpu

- func: gt.Tensor_out(Tensor self, Tensor other, *, Tensor(a!) out) -> Tensor(a!)
  supports_named_tensor: True
  dispatch:
    CPU: gt_out
    CUDA: gt_out
    QuantizedCPU: gt_out_quantized_cpu

- func: gt.Tensor(Tensor self, Tensor other) -> Tensor
  supports_named_tensor: True
  use_c10_dispatcher: full
  variants: method, function
  dispatch:
    CPU: gt
    CUDA: gt
    QuantizedCPU: gt_quantized_cpu

- func: lt.Scalar_out(Tensor self, Scalar other, *, Tensor(a!) out) -> Tensor(a!)
  supports_named_tensor: True
  dispatch:
    CPU: lt_out
    CUDA: lt_out
    QuantizedCPU: lt_out_quantized_cpu

- func: lt.Scalar(Tensor self, Scalar other) -> Tensor
  supports_named_tensor: True
  use_c10_dispatcher: full
  variants: method, function
  dispatch:
    CPU: lt
    CUDA: lt
    QuantizedCPU: lt_quantized_cpu

- func: lt.Tensor_out(Tensor self, Tensor other, *, Tensor(a!) out) -> Tensor(a!)
  supports_named_tensor: True
  dispatch:
    CPU: lt_out
    CUDA: lt_out
    QuantizedCPU: lt_out_quantized_cpu

- func: lt.Tensor(Tensor self, Tensor other) -> Tensor
  supports_named_tensor: True
  use_c10_dispatcher: full
  variants: method, function
  dispatch:
    CPU: lt
    CUDA: lt
    QuantizedCPU: lt_quantized_cpu

- func: take.out(Tensor self, Tensor index, *, Tensor(a!) out) -> Tensor(a!)
  dispatch:
    CPU: legacy::cpu::_th_take_out
    CUDA: legacy::cuda::_th_take_out

- func: take(Tensor self, Tensor index) -> Tensor
  use_c10_dispatcher: full
  variants: method, function
  dispatch:
    CPU: legacy::cpu::_th_take
    CUDA: legacy::cuda::_th_take

- func: index_select.out(Tensor self, int dim, Tensor index, *, Tensor(a!) out) -> Tensor(a!)
  dispatch:
    CPU: index_select_out_cpu_
    CUDA: legacy::cuda::_th_index_select_out

- func: index_select(Tensor self, int dim, Tensor index) -> Tensor
  use_c10_dispatcher: full
  variants: method, function
  dispatch:
    CPU: index_select_cpu_
    CUDA: legacy::cuda::_th_index_select
    SparseCPU: index_select_sparse
    SparseCUDA: index_select_sparse

- func: index_select.dimname_out(Tensor self, Dimname dim, Tensor index, *, Tensor(a!) out) -> Tensor(a!)

- func: index_select.dimname(Tensor self, Dimname dim, Tensor index) -> Tensor
  variants: method, function

- func: masked_select.out(Tensor self, Tensor mask, *, Tensor(a!) out) -> Tensor(a!)
  dispatch:
    CPU: masked_select_out_cpu
    CUDA: masked_select_out_cuda
  supports_named_tensor: True

- func: masked_select(Tensor self, Tensor mask) -> Tensor
  use_c10_dispatcher: full
  variants: method, function
  dispatch:
    CPU: masked_select_cpu
    CUDA: masked_select_cuda
  supports_named_tensor: True

- func: nonzero.out(Tensor self, *, Tensor(a!) out) -> Tensor(a!)
  dispatch:
    CPU: legacy::cpu::_th_nonzero_out
    CUDA: legacy::cuda::_th_nonzero_out

- func: nonzero(Tensor self) -> Tensor
  use_c10_dispatcher: full
  variants: method, function
  dispatch:
    CPU: legacy::cpu::_th_nonzero
    CUDA: legacy::cuda::_th_nonzero

- func: nonzero_numpy(Tensor self) -> Tensor[]
  variants: method, function

- func: gather.out(Tensor self, int dim, Tensor index, *, bool sparse_grad=False, Tensor(a!) out) -> Tensor(a!)
  dispatch:
    CPU: gather_out_cpu
    CUDA: gather_out_cuda

- func: gather(Tensor self, int dim, Tensor index, *, bool sparse_grad=False) -> Tensor
  use_c10_dispatcher: full
  variants: method, function
  dispatch:
    CPU: gather_cpu
    CUDA: gather_cuda

- func: gather.dimname_out(Tensor self, Dimname dim, Tensor index, *, bool sparse_grad=False, Tensor(a!) out) -> Tensor(a!)

- func: gather.dimname(Tensor self, Dimname dim, Tensor index, *, bool sparse_grad=False) -> Tensor
  variants: method, function

- func: _gather_sparse_backward(Tensor self, int dim, Tensor index, Tensor grad) -> Tensor
  use_c10_dispatcher: full

- func: addcmul.out(Tensor self, Tensor tensor1, Tensor tensor2, *, Scalar value=1, Tensor(a!) out) -> Tensor(a!)
  supports_named_tensor: True

- func: addcmul(Tensor self, Tensor tensor1, Tensor tensor2, *, Scalar value=1) -> Tensor
  use_c10_dispatcher: full
  variants: method, function
  supports_named_tensor: True

- func: addcmul_(Tensor(a!) self, Tensor tensor1, Tensor tensor2, *, Scalar value=1) -> Tensor(a!)
  variants: method
  supports_named_tensor: True

- func: addcdiv.out(Tensor self, Tensor tensor1, Tensor tensor2, *, Scalar value=1, Tensor(a!) out) -> Tensor(a!)
  supports_named_tensor: True

- func: addcdiv(Tensor self, Tensor tensor1, Tensor tensor2, *, Scalar value=1) -> Tensor
  use_c10_dispatcher: full
  variants: method, function
  supports_named_tensor: True

- func: lstsq.X(Tensor self, Tensor A, *, Tensor(a!) X, Tensor(b!) qr) -> (Tensor(a!) solution, Tensor(b!) QR)
  dispatch:
    CPU: legacy::cpu::_th_gels_out
    CUDA: legacy::cuda::_th_gels_out

- func: lstsq(Tensor self, Tensor A) -> (Tensor solution, Tensor QR)
  variants: method, function
  dispatch:
    CPU: legacy::cpu::_th_gels
    CUDA: legacy::cuda::_th_gels

- func: triangular_solve.X(Tensor self, Tensor A, bool upper=True, bool transpose=False, bool unitriangular=False, *, Tensor(a!) X, Tensor(b!) M) -> (Tensor(a!) solution, Tensor(b!) cloned_coefficient)

- func: triangular_solve(Tensor self, Tensor A, bool upper=True, bool transpose=False, bool unitriangular=False) -> (Tensor solution, Tensor cloned_coefficient)
  variants: method, function

- func: _triangular_solve_helper(Tensor self, Tensor A, bool upper, bool transpose, bool unitriangular) -> (Tensor, Tensor)
  variants: function
  dispatch:
    CPU: _triangular_solve_helper_cpu
    CUDA: _triangular_solve_helper_cuda

- func: symeig.e(Tensor self, bool eigenvectors=False, bool upper=True, *, Tensor(a!) e, Tensor(b!) V) -> (Tensor(a!) eigenvalues, Tensor(b!) eigenvectors)

- func: symeig(Tensor self, bool eigenvectors=False, bool upper=True) -> (Tensor eigenvalues, Tensor eigenvectors)
  variants: method, function

- func: _symeig_helper(Tensor self, bool eigenvectors, bool upper) -> (Tensor, Tensor)
  variants: function
  dispatch:
    CPU: _symeig_helper_cpu
    CUDA: _symeig_helper_cuda

- func: eig.e(Tensor self, bool eigenvectors=False, *, Tensor(a!) e, Tensor(b!) v) -> (Tensor(a!) eigenvalues, Tensor(b!) eigenvectors)
  dispatch:
    CPU: legacy::cpu::_th_eig_out
    CUDA: legacy::cuda::_th_eig_out

- func: eig(Tensor self, bool eigenvectors=False) -> (Tensor eigenvalues, Tensor eigenvectors)
  variants: method, function
  dispatch:
    CPU: legacy::cpu::_th_eig
    CUDA: legacy::cuda::_th_eig

- func: svd.U(Tensor self, bool some=True, bool compute_uv=True, *, Tensor(a!) U, Tensor(b!) S, Tensor(c!) V) -> (Tensor(a!) U, Tensor(b!) S, Tensor(c!) V)

- func: svd(Tensor self, bool some=True, bool compute_uv=True) -> (Tensor U, Tensor S, Tensor V)
  variants: method, function

- func: _svd_helper(Tensor self, bool some, bool compute_uv) -> (Tensor, Tensor, Tensor)
  variants: function
  dispatch:
    CPU: _svd_helper_cpu
    CUDA: _svd_helper_cuda

- func: cholesky.out(Tensor self, bool upper=False, *, Tensor(a!) out) -> Tensor(a!)

- func: cholesky(Tensor self, bool upper=False) -> Tensor
  use_c10_dispatcher: full
  variants: method, function

- func: _cholesky_helper(Tensor self, bool upper) -> Tensor
  use_c10_dispatcher: full
  variants: function
  dispatch:
    CPU: _cholesky_helper_cpu
    CUDA: _cholesky_helper_cuda

- func: cholesky_solve.out(Tensor self, Tensor input2, bool upper=False, *, Tensor(a!) out) -> Tensor(a!)

- func: cholesky_solve(Tensor self, Tensor input2, bool upper=False) -> Tensor
  use_c10_dispatcher: full
  variants: method, function

- func: _cholesky_solve_helper(Tensor self, Tensor A, bool upper) -> Tensor
  use_c10_dispatcher: full
  variants: function
  dispatch:
    CPU: _cholesky_solve_helper_cpu
    CUDA: _cholesky_solve_helper_cuda

- func: solve(Tensor self, Tensor A) -> (Tensor solution, Tensor LU)
  variants: function, method

- func: solve.solution(Tensor self, Tensor A, *, Tensor(a!) solution, Tensor(b!) lu) -> (Tensor(a!) solution, Tensor(b!) LU)

- func: _solve_helper(Tensor self, Tensor A) -> (Tensor, Tensor)
  variants: function
  dispatch:
    CPU: _solve_helper_cpu
    CUDA: _solve_helper_cuda

- func: cholesky_inverse.out(Tensor self, bool upper=False, *, Tensor(a!) out) -> Tensor(a!)
  dispatch:
    CPU: legacy::cpu::_th_potri_out
    CUDA: legacy::cuda::_th_potri_out

- func: cholesky_inverse(Tensor self, bool upper=False) -> Tensor
  use_c10_dispatcher: full
  variants: method, function
  dispatch:
    CPU: legacy::cpu::_th_potri
    CUDA: legacy::cuda::_th_potri

- func: qr.Q(Tensor self, bool some=True, *, Tensor(a!) Q, Tensor(b!) R) -> (Tensor(a!) Q, Tensor(b!) R)

- func: qr(Tensor self, bool some=True) -> (Tensor Q, Tensor R)
  variants: method, function

- func: _qr_helper(Tensor self, bool some) -> (Tensor, Tensor)
  variants: function
  dispatch:
    CPU: _qr_helper_cpu
    CUDA: _qr_helper_cuda

- func: geqrf.a(Tensor self, *, Tensor(a!) a, Tensor(b!) tau) -> (Tensor(a!) a, Tensor(b!) tau)
  dispatch:
    CPU: legacy::cpu::_th_geqrf_out
    CUDA: legacy::cuda::_th_geqrf_out

- func: geqrf(Tensor self) -> (Tensor a, Tensor tau)
  variants: method, function
  dispatch:
    CPU: legacy::cpu::_th_geqrf
    CUDA: legacy::cuda::_th_geqrf

- func: orgqr.out(Tensor self, Tensor input2, *, Tensor(a!) out) -> Tensor(a!)
  dispatch:
    CPU: legacy::cpu::_th_orgqr_out

- func: orgqr(Tensor self, Tensor input2) -> Tensor
  use_c10_dispatcher: full
  variants: method, function
  dispatch:
    CPU: legacy::cpu::_th_orgqr

- func: ormqr.out(Tensor self, Tensor input2, Tensor input3, bool left=True, bool transpose=False, *, Tensor(a!) out) -> Tensor(a!)
  dispatch:
    CPU: legacy::cpu::_th_ormqr_out

- func: ormqr(Tensor self, Tensor input2, Tensor input3, bool left=True, bool transpose=False) -> Tensor
  use_c10_dispatcher: full
  variants: method, function
  dispatch:
    CPU: legacy::cpu::_th_ormqr

- func: _lu_with_info(Tensor self, bool pivot=True, bool check_errors=True) -> (Tensor, Tensor, Tensor)
  variants: function
  dispatch:
    CPU: _lu_with_info_cpu
    CUDA: _lu_with_info_cuda

- func: lu_solve.out(Tensor self, Tensor LU_data, Tensor LU_pivots, *, Tensor(a!) out) -> Tensor(a!)

- func: lu_solve(Tensor self, Tensor LU_data, Tensor LU_pivots) -> Tensor
  use_c10_dispatcher: full
  variants: method, function

- func: _lu_solve_helper(Tensor self, Tensor LU_data, Tensor LU_pivots) -> Tensor
  use_c10_dispatcher: full
  variants: function
  dispatch:
    CPU: _lu_solve_helper_cpu
    CUDA: _lu_solve_helper_cuda

# TODO: remove dispatch section when porting TH CUDA to ATen
- func: multinomial.out(Tensor self, int num_samples, bool replacement=False, *, Generator? generator=None, Tensor(a!) out) -> Tensor(a!)
  dispatch:
    CPU: multinomial_out
    CUDA: multinomial_out

- func: multinomial(Tensor self, int num_samples, bool replacement=False, *, Generator? generator=None) -> Tensor
  variants: method, function
  dispatch:
    CPU: multinomial
    CUDA: multinomial

- func: _multinomial_alias_setup(Tensor probs) -> (Tensor, Tensor)
  variants: function
  dispatch:
    CPU: legacy::cpu::_th_multinomial_alias_setup
    CUDA: legacy::cuda::_th_multinomial_alias_setup

- func: _multinomial_alias_draw(Tensor J, Tensor q, int num_samples, *, Generator? generator=None) -> Tensor
  variants: function
  dispatch:
    CPU: legacy::cpu::_th_multinomial_alias_draw
    CUDA: legacy::cuda::_th_multinomial_alias_draw

- func: lgamma.out(Tensor self, *, Tensor(a!) out) -> Tensor(a!)
  supports_named_tensor: True
  dispatch:
    CPU: _lgamma_out_cpu
    CUDA: _lgamma_out_cuda

- func: lgamma(Tensor self) -> Tensor
  use_c10_dispatcher: full
  supports_named_tensor: True
  variants: method, function
  dispatch:
    CPU: lgamma
    CUDA: lgamma

- func: digamma.out(Tensor self, *, Tensor(a!) out) -> Tensor(a!)
  supports_named_tensor: True

- func: digamma(Tensor self) -> Tensor
  use_c10_dispatcher: full
  supports_named_tensor: True
  variants: method, function

- func: polygamma.out(int n, Tensor self, *, Tensor(a!) out) -> Tensor(a!)
  supports_named_tensor: True

- func: polygamma(int n, Tensor self) -> Tensor
  use_c10_dispatcher: full
  supports_named_tensor: True
  variants: method, function

- func: erfinv(Tensor self) -> Tensor
  use_c10_dispatcher: full
  supports_named_tensor: True
  variants: method, function
  dispatch:
    CPU: erfinv
    CUDA: erfinv

- func: erfinv_(Tensor(a!) self) -> Tensor(a!)
  supports_named_tensor: True
  variants: method
  dispatch:
    CPU: _erfinv__cpu
    CUDA: _erfinv__cuda

- func: erfinv.out(Tensor self, *, Tensor(a!) out) -> Tensor(a!)
  supports_named_tensor: True
  dispatch:
    CPU: _erfinv_out_cpu
    CUDA: _erfinv_out_cuda

- func: sign(Tensor self) -> Tensor
  variants: function, method
  supports_named_tensor: True

- func: sign_(Tensor(a!) self) -> Tensor(a!)
  variants: method
  supports_named_tensor: True

- func: sign.out(Tensor self, *, Tensor(a!) out) -> Tensor(a!)
  supports_named_tensor: True
  dispatch:
    CPU: sign_out
    CUDA: sign_out

- func: dist(Tensor self, Tensor other, Scalar p=2) -> Tensor
  use_c10_dispatcher: full
  variants: method, function

- func: atan2.out(Tensor self, Tensor other, *, Tensor(a!) out) -> Tensor(a!)
  supports_named_tensor: True

- func: atan2(Tensor self, Tensor other) -> Tensor
  use_c10_dispatcher: full
  supports_named_tensor: True
  variants: method, function

- func: lerp.Scalar_out(Tensor self, Tensor end, Scalar weight, *, Tensor(a!) out) -> Tensor(a!)
  dispatch:
    CPU: lerp_cpu_scalar_out
    CUDA: lerp_cuda_scalar_out

- func: lerp.Tensor_out(Tensor self, Tensor end, Tensor weight, *, Tensor(a!) out) -> Tensor(a!)
  dispatch:
    CPU: lerp_cpu_tensor_out
    CUDA: lerp_cuda_tensor_out

- func: lerp.Scalar(Tensor self, Tensor end, Scalar weight) -> Tensor
  use_c10_dispatcher: full
  variants: method, function
  dispatch:
    CPU: lerp_cpu_scalar
    CUDA: lerp_cuda_scalar

- func: lerp.Tensor(Tensor self, Tensor end, Tensor weight) -> Tensor
  use_c10_dispatcher: full
  variants: method, function
  dispatch:
    CPU: lerp_cpu_tensor
    CUDA: lerp_cuda_tensor

- func: histc.out(Tensor self, int bins=100, Scalar min=0, Scalar max=0, *, Tensor(a!) out) -> Tensor(a!)
  dispatch:
    CPU: legacy::cpu::_th_histc_out
    CUDA: _histc_out_cuda

- func: histc(Tensor self, int bins=100, Scalar min=0, Scalar max=0) -> Tensor
  use_c10_dispatcher: full
  variants: method, function
  dispatch:
    CPU: legacy::cpu::_th_histc
    CUDA: _histc_cuda

- func: fmod.Scalar_out(Tensor self, Scalar other, *, Tensor(a!) out) -> Tensor(a!)
  dispatch:
    CPU: fmod_out
    CUDA: legacy::cuda::_th_fmod_out

- func: fmod.Scalar(Tensor self, Scalar other) -> Tensor
  use_c10_dispatcher: full
  variants: method, function
  dispatch:
    CPU: fmod
    CUDA: legacy::cuda::_th_fmod

- func: fmod.Tensor_out(Tensor self, Tensor other, *, Tensor(a!) out) -> Tensor(a!)
  dispatch:
    CPU: fmod_out
    CUDA: legacy::cuda::_th_fmod_out

- func: fmod.Tensor(Tensor self, Tensor other) -> Tensor
  use_c10_dispatcher: full
  variants: method, function
  dispatch:
    CPU: fmod
    CUDA: legacy::cuda::_th_fmod

- func: remainder.Scalar_out(Tensor self, Scalar other, *, Tensor(a!) out) -> Tensor(a!)
  dispatch:
    CPU: remainder_out
    CUDA: remainder_out

- func: remainder.Scalar(Tensor self, Scalar other) -> Tensor
  use_c10_dispatcher: full
  variants: method, function
  dispatch:
    CPU: remainder
    CUDA: remainder

- func: remainder.Tensor_out(Tensor self, Tensor other, *, Tensor(a!) out) -> Tensor(a!)
  dispatch:
    CPU: remainder_out
    CUDA: remainder_out

- func: remainder.Tensor(Tensor self, Tensor other) -> Tensor
  use_c10_dispatcher: full
  variants: method, function
  dispatch:
    CPU: remainder
    CUDA: remainder

- func: min.out(Tensor self, Tensor other, *, Tensor(a!) out) -> Tensor(a!)

- func: min.other(Tensor self, Tensor other) -> Tensor
  use_c10_dispatcher: full
  variants: method, function

- func: min(Tensor self) -> Tensor
  use_c10_dispatcher: full
  variants: method, function
  dispatch:
    CPU: legacy::cpu::_th_min
    CUDA: legacy::cuda::_th_min
    QuantizedCPU: min_quant
  supports_named_tensor: True

- func: max.out(Tensor self, Tensor other, *, Tensor(a!) out) -> Tensor(a!)

- func: max.other(Tensor self, Tensor other) -> Tensor
  use_c10_dispatcher: full
  variants: method, function

- func: max(Tensor self) -> Tensor
  use_c10_dispatcher: full
  variants: method, function
  dispatch:
    CPU: legacy::cpu::_th_max
    CUDA: legacy::cuda::_th_max
    QuantizedCPU: max_quant
  supports_named_tensor: True

- func: median(Tensor self) -> Tensor
  use_c10_dispatcher: full
  variants: method, function
  dispatch:
    CPU: median_cpu
    CUDA: median_cuda
  supports_named_tensor: True

- func: sort.values(Tensor self, int dim=-1, bool descending=False, *, Tensor(a!) values, Tensor(b!) indices) -> (Tensor(a!) values, Tensor(b!) indices)
  dispatch:
    CPU: legacy::cpu::_th_sort_out
    CUDA: legacy::cuda::_th_sort_out

- func: sort(Tensor self, int dim=-1, bool descending=False) -> (Tensor values, Tensor indices)
  variants: method, function
  dispatch:
    CPU: legacy::cpu::_th_sort
    CUDA: legacy::cuda::_th_sort
    QuantizedCPU: sort_quant

- func: sort.dimname_values(Tensor self, Dimname dim, bool descending=False, *, Tensor(a!) values, Tensor(b!) indices) -> (Tensor(a!) values, Tensor(b!) indices)

- func: sort.dimname(Tensor self, Dimname dim, bool descending=False) -> (Tensor values, Tensor indices)
  variants: method, function

- func: argsort(Tensor self, int dim=-1, bool descending=False) -> Tensor
  use_c10_dispatcher: full
  variants: method, function

- func: argsort.dimname(Tensor self, Dimname dim, bool descending=False) -> Tensor
  variants: method, function

- func: topk.values(Tensor self, int k, int dim=-1, bool largest=True, bool sorted=True, *, Tensor(a!) values, Tensor(b!) indices) ->(Tensor(a!) values, Tensor(b!) indices)
  dispatch:
    CPU: topk_out_cpu
    CUDA: legacy::cuda::_th_topk_out

- func: topk(Tensor self, int k, int dim=-1, bool largest=True, bool sorted=True) -> (Tensor values, Tensor indices)
  variants: method, function
  dispatch:
    CPU: topk
    CUDA: topk
    QuantizedCPU: quantized_topk_cpu

- func: all(Tensor self) -> Tensor
  use_c10_dispatcher: full
  supports_named_tensor: True
  variants: method, function

- func: any(Tensor self) -> Tensor
  use_c10_dispatcher: full
  supports_named_tensor: True
  variants: method, function
  dispatch:
    CPU: any
    CUDA: any
    SparseCPU: any_sparse
    SparseCUDA: any_sparse

- func: renorm.out(Tensor self, Scalar p, int dim, Scalar maxnorm, *, Tensor(a!) out) -> Tensor(a!)
  dispatch:
    CPU: legacy::cpu::_th_renorm_out
    CUDA: legacy::cuda::_th_renorm_out

- func: renorm(Tensor self, Scalar p, int dim, Scalar maxnorm) -> Tensor
  use_c10_dispatcher: full
  variants: method, function
  dispatch:
    CPU: legacy::cpu::_th_renorm
    CUDA: legacy::cuda::_th_renorm

- func: unfold(Tensor(a) self, int dimension, int size, int step) -> Tensor(a)
  variants: method
  device_guard: False
  dispatch:
    CPU: unfold
    CUDA: unfold

- func: equal(Tensor self, Tensor other) -> bool
  use_c10_dispatcher: full
  variants: method, function
  dispatch:
    CPU: legacy::cpu::_th_equal
    CUDA: legacy::cuda::_th_equal
    QuantizedCPU: quantized_equal
  supports_named_tensor: True

- func: pow.Tensor_Tensor_out(Tensor self, Tensor exponent, *, Tensor(a!) out) -> Tensor(a!)
  supports_named_tensor: True
  dispatch:
    CPU: pow_out
    CUDA: pow_out

- func: pow.Tensor_Tensor(Tensor self, Tensor exponent) -> Tensor
  use_c10_dispatcher: full
  supports_named_tensor: True
  variants: method, function
  dispatch:
    CPU: pow
    CUDA: pow

- func: pow.Scalar_out(Scalar self, Tensor exponent, *, Tensor(a!) out) -> Tensor(a!)
  supports_named_tensor: True
  dispatch:
    CPU: pow_out
    CUDA: pow_out

- func: pow.Scalar(Scalar self, Tensor exponent) -> Tensor
  use_c10_dispatcher: full
  supports_named_tensor: True
  dispatch:
    CPU: pow
    CUDA: pow

- func: normal_(Tensor(a!) self, float mean=0, float std=1, *, Generator? generator=None) -> Tensor(a!)
  variants: method
  dispatch:
    CPU: normal_cpu_
    CUDA: normal_cuda_
  supports_named_tensor: True

- func: normal.Tensor_float_out(Tensor mean, float std=1, *, Generator? generator=None, Tensor(a!) out) -> Tensor(a!)
  dispatch:
    CPU: normal_out_cpu
    CUDA: normal_out_cuda

- func: normal.Tensor_float(Tensor mean, float std=1, *, Generator? generator=None) -> Tensor
  dispatch:
    CPU: normal_cpu
    CUDA: normal_cuda

- func: normal.float_Tensor_out(float mean, Tensor std, *, Generator? generator=None, Tensor(a!) out) -> Tensor(a!)
  dispatch:
    CPU: normal_out_cpu
    CUDA: normal_out_cuda

- func: normal.float_Tensor(float mean, Tensor std, *, Generator? generator=None) -> Tensor
  dispatch:
    CPU: normal_cpu
    CUDA: normal_cuda

- func: normal.Tensor_Tensor_out(Tensor mean, Tensor std, *, Generator? generator=None, Tensor(a!) out) -> Tensor(a!)
  dispatch:
    CPU: normal_out_cpu
    CUDA: normal_out_cuda

- func: normal.Tensor_Tensor(Tensor mean, Tensor std, *, Generator? generator=None) -> Tensor
  dispatch:
    CPU: normal_cpu
    CUDA: normal_cuda

- func: normal.float_float(float mean, float std, int[] size, *, Generator? generator=None, ScalarType? dtype=None, Layout? layout=None, Device? device=None, bool? pin_memory=None) -> Tensor
  use_c10_dispatcher: unboxed_only

- func: normal.float_float_out(float mean, float std, int[] size, *, Generator? generator=None, Tensor(a!) out) -> Tensor(a!)

- func: alias(Tensor(a) self) -> Tensor(a)
  variants: method, function
  supports_named_tensor: True

- func: _addr(Tensor self, Tensor vec1, Tensor vec2, *, Scalar beta=1, Scalar alpha=1) -> Tensor
  use_c10_dispatcher: full
  dispatch:
    CPU: legacy::cpu::_th_addr
    CUDA: legacy::cuda::_th_addr

- func: _addr_(Tensor(a!) self, Tensor vec1, Tensor vec2, *, Scalar beta=1, Scalar alpha=1) -> Tensor(a!)
  dispatch:
    CPU: legacy::cpu::_th_addr_
    CUDA: legacy::cuda::_th_addr_

- func: _addr.out(Tensor self, Tensor vec1, Tensor vec2, *, Scalar beta=1, Scalar alpha=1, Tensor(a!) out) -> Tensor(a!)
  dispatch:
    CPU: legacy::cpu::_th_addr_out
    CUDA: legacy::cuda::_th_addr_out

- func: _index_copy_(Tensor(a!) self, int dim, Tensor index, Tensor source) -> Tensor(a!)
  dispatch:
    CPU: legacy::cpu::_th_index_copy_
    CUDA: legacy::cuda::_th_index_copy_

- func: _cumsum(Tensor self, int dim) -> Tensor
  use_c10_dispatcher: full
  dispatch:
    CPU: _cumsum_cpu
    CUDA: legacy::cuda::_th_cumsum

- func: _cumsum.out(Tensor self, int dim, *, Tensor(a!) out) -> Tensor(a!)
  dispatch:
    CPU: _cumsum_out_cpu
    CUDA: legacy::cuda::_th_cumsum_out

- func: _cumprod(Tensor self, int dim) -> Tensor
  use_c10_dispatcher: full
  dispatch:
    CPU: _cumprod_cpu
    CUDA: legacy::cuda::_th_cumprod

- func: _cumprod.out(Tensor self, int dim, *, Tensor(a!) out) -> Tensor(a!)
  dispatch:
    CPU: _cumprod_out_cpu
    CUDA: legacy::cuda::_th_cumprod_out

- func: _var(Tensor self, bool unbiased=True) -> Tensor
  use_c10_dispatcher: full
  dispatch:
    CPU: legacy::cpu::_th_var
    CUDA: legacy::cuda::_th_var
  supports_named_tensor: True

- func: _std(Tensor self, bool unbiased=True) -> Tensor
  use_c10_dispatcher: full
  dispatch:
    CPU: legacy::cpu::_th_std
    CUDA: legacy::cuda::_th_std
  supports_named_tensor: True

- func: _amp_non_finite_check_and_unscale_(Tensor(a!) self, Tensor(b!) found_inf, Tensor inv_scale) -> ()
  variants: function
  dispatch:
    CUDA: _amp_non_finite_check_and_unscale_cuda_

- func: _amp_update_scale(Tensor(a!) growth_tracker, Tensor current_scale, Tensor found_inf, float scale_growth_factor, float scale_backoff_factor, int growth_interval) -> Tensor
  variants: function
  dispatch:
    CUDA: _amp_update_scale_cuda

- func: _cat(Tensor[] tensors, int dim=0) -> Tensor
  dispatch:
    CPU: _cat_cpu
    CUDA: cat_cuda
    QuantizedCPU: quantized_cat

- func: _cat.out(Tensor[] tensors, int dim=0, *, Tensor(a!) out) -> Tensor(a!)
  dispatch:
    CPU: _cat_out_cpu
    CUDA: cat_out_cuda
    QuantizedCPU: quantized_cat_out

- func: _mode(Tensor self, int dim=-1, bool keepdim=False) -> (Tensor, Tensor)
  dispatch:
    CPU: legacy::cpu::_th_mode
    CUDA: legacy::cuda::_th_mode

- func: _mode.values(Tensor self, int dim=-1, bool keepdim=False, *, Tensor(a!) values, Tensor(b!) indices) -> (Tensor(a!), Tensor(b!))
  dispatch:
    CPU: legacy::cpu::_th_mode_out
    CUDA: legacy::cuda::_th_mode_out

- func: _max(Tensor self, int dim, bool keepdim=False) -> (Tensor, Tensor)
  dispatch:
    CPU: legacy::cpu::_th_max
    CUDA: legacy::cuda::_th_max

- func: _max.max(Tensor self, int dim, bool keepdim=False, *, Tensor(a!) max, Tensor(b!) max_indices) -> (Tensor(a!), Tensor(b!))
  dispatch:
    CPU: legacy::cpu::_th_max_out
    CUDA: legacy::cuda::_th_max_out

- func: _min(Tensor self, int dim, bool keepdim=False) -> (Tensor, Tensor)
  dispatch:
    CPU: legacy::cpu::_th_min
    CUDA: legacy::cuda::_th_min

- func: _min.min(Tensor self, int dim, bool keepdim=False, *, Tensor(a!) min, Tensor(b!) min_indices) -> (Tensor(a!), Tensor(b!))
  dispatch:
    CPU: legacy::cpu::_th_min_out
    CUDA: legacy::cuda::_th_min_out

## NN wrappers

- func: mse_loss.out(Tensor self, Tensor target, int reduction=Mean, *, Tensor(a!) out) -> Tensor(a!)
  python_module: nn

- func: mse_loss(Tensor self, Tensor target, int reduction=Mean) -> Tensor
  use_c10_dispatcher: full
  python_module: nn

- func: mse_loss_backward.grad_input(Tensor grad_output, Tensor self, Tensor target, int reduction, *, Tensor(a!) grad_input) -> Tensor(a!)
  python_module: nn
  dispatch:
    CPU: mse_loss_backward_out
    CUDA: mse_loss_backward_out

- func: mse_loss_backward(Tensor grad_output, Tensor self, Tensor target, int reduction) -> Tensor
  use_c10_dispatcher: full
  python_module: nn
  dispatch:
    CPU: mse_loss_backward
    CUDA: mse_loss_backward

- func: l1_loss.out(Tensor self, Tensor target, int reduction=Mean, *, Tensor(a!) out) -> Tensor(a!)
  python_module: nn

- func: l1_loss(Tensor self, Tensor target, int reduction=Mean) -> Tensor
  use_c10_dispatcher: full
  python_module: nn

- func: l1_loss_backward.grad_input(Tensor grad_output, Tensor self, Tensor target, int reduction, *, Tensor(a!) grad_input) -> Tensor(a!)
  python_module: nn
  dispatch:
    CPU: l1_loss_backward_out
    CUDA: l1_loss_backward_out

- func: l1_loss_backward(Tensor grad_output, Tensor self, Tensor target, int reduction) -> Tensor
  use_c10_dispatcher: full
  python_module: nn

- func: multi_margin_loss.out(Tensor self, Tensor target, Scalar p=1, Scalar margin=1, Tensor? weight=None, int reduction=Mean, *, Tensor(a!) out) -> Tensor(a!)
  python_module: nn
  dispatch:
    CPU: multi_margin_loss_cpu_out
    CUDA: legacy::cuda::_thnn_multi_margin_loss_forward_out

- func: multi_margin_loss(Tensor self, Tensor target, Scalar p=1, Scalar margin=1, Tensor? weight=None, int reduction=Mean) -> Tensor
  python_module: nn
  dispatch:
    CPU: multi_margin_loss_cpu
    CUDA: legacy::cuda::_thnn_multi_margin_loss_forward

- func: multi_margin_loss_backward.grad_input(Tensor grad_output, Tensor self, Tensor target, Scalar p, Scalar margin, Tensor? weight=None, int reduction=Mean, *, Tensor(a!) grad_input) -> Tensor(a!)
  python_module: nn
  dispatch:
    CPU: multi_margin_loss_cpu_backward_out
    CUDA: legacy::cuda::_thnn_multi_margin_loss_backward_out

- func: multi_margin_loss_backward(Tensor grad_output, Tensor self, Tensor target, Scalar p, Scalar margin, Tensor? weight=None, int reduction=Mean) -> Tensor
  python_module: nn
  dispatch:
    CPU: multi_margin_loss_cpu_backward
    CUDA: legacy::cuda::_thnn_multi_margin_loss_backward

- func: multilabel_margin_loss.out(Tensor self, Tensor target, int reduction=Mean, *, Tensor(a!) out) -> Tensor(a!)
  python_module: nn

- func: multilabel_margin_loss(Tensor self, Tensor target, int reduction=Mean) -> Tensor
  use_c10_dispatcher: full
  python_module: nn

- func: multilabel_margin_loss_forward.output(Tensor self, Tensor target, int reduction, *, Tensor(a!) output, Tensor(b!) is_target) -> (Tensor(a!), Tensor(b!))
  python_module: nn
  dispatch:
    CPU: multilabel_margin_loss_forward_out_cpu
    CUDA: legacy::cuda::_thnn_multilabel_margin_loss_forward_out

- func: multilabel_margin_loss_forward(Tensor self, Tensor target, int reduction) -> (Tensor output, Tensor is_target)
  python_module: nn
  dispatch:
    CPU: multilabel_margin_loss_forward_cpu
    CUDA: legacy::cuda::_thnn_multilabel_margin_loss_forward

- func: multilabel_margin_loss_backward.grad_input(Tensor grad_output, Tensor self, Tensor target, int reduction, Tensor is_target, *, Tensor(a!) grad_input) -> Tensor(a!)
  python_module: nn
  dispatch:
    CPU: multilabel_margin_loss_backward_cpu_out
    CUDA: legacy::cuda::_thnn_multilabel_margin_loss_backward_out

- func: multilabel_margin_loss_backward(Tensor grad_output, Tensor self, Tensor target, int reduction, Tensor is_target) -> Tensor
  use_c10_dispatcher: full
  python_module: nn
  dispatch:
    CPU: multilabel_margin_loss_backward_cpu
    CUDA: legacy::cuda::_thnn_multilabel_margin_loss_backward

- func: nll_loss.out(Tensor self, Tensor target, Tensor? weight=None, int reduction=Mean, int ignore_index=-100, *, Tensor(a!) out) -> Tensor(a!)
  python_module: nn

- func: nll_loss(Tensor self, Tensor target, Tensor? weight=None, int reduction=Mean, int ignore_index=-100) -> Tensor
  python_module: nn

- func: nll_loss_forward.output(Tensor self, Tensor target, Tensor? weight, int reduction, int ignore_index, *, Tensor(a!) output, Tensor(b!) total_weight) -> (Tensor(a!), Tensor(b!))
  python_module: nn
  dispatch:
    CPU: nll_loss_forward_out_cpu
    CUDA: legacy::cuda::_thnn_nll_loss_forward_out

- func: nll_loss_forward(Tensor self, Tensor target, Tensor? weight, int reduction, int ignore_index) -> (Tensor output, Tensor total_weight)
  python_module: nn
  dispatch:
    CPU: nll_loss_forward_cpu
    CUDA: legacy::cuda::_thnn_nll_loss_forward

- func: nll_loss_backward.grad_input(Tensor grad_output, Tensor self, Tensor target, Tensor? weight, int reduction, int ignore_index, Tensor total_weight, *, Tensor(a!) grad_input) -> Tensor(a!)
  python_module: nn
  dispatch:
    CPU: nll_loss_backward_out_cpu
    CUDA: legacy::cuda::_thnn_nll_loss_backward_out

- func: nll_loss_backward(Tensor grad_output, Tensor self, Tensor target, Tensor? weight, int reduction, int ignore_index, Tensor total_weight) -> Tensor
  python_module: nn
  dispatch:
    CPU: nll_loss_backward_cpu
    CUDA: legacy::cuda::_thnn_nll_loss_backward

- func: nll_loss2d.out(Tensor self, Tensor target, Tensor? weight=None, int reduction=Mean, int ignore_index=-100, *, Tensor(a!) out) -> Tensor(a!)
  python_module: nn

- func: nll_loss2d(Tensor self, Tensor target, Tensor? weight=None, int reduction=Mean, int ignore_index=-100) -> Tensor
  python_module: nn

- func: nll_loss2d_forward.output(Tensor self, Tensor target, Tensor? weight, int reduction, int ignore_index, *, Tensor(a!) output, Tensor(b!) total_weight) -> (Tensor(a!), Tensor(b!))
  python_module: nn
  dispatch:
    CPU: nll_loss2d_forward_out_cpu
    CUDA: legacy::cuda::_thnn_nll_loss2d_forward_out

- func: nll_loss2d_forward(Tensor self, Tensor target, Tensor? weight, int reduction, int ignore_index) -> (Tensor output, Tensor total_weight)
  python_module: nn
  dispatch:
    CPU: nll_loss2d_forward_cpu
    CUDA: legacy::cuda::_thnn_nll_loss2d_forward

- func: nll_loss2d_backward.grad_input(Tensor grad_output, Tensor self, Tensor target, Tensor? weight, int reduction, int ignore_index, Tensor total_weight, *, Tensor(a!) grad_input) -> Tensor(a!)
  python_module: nn
  dispatch:
    CPU: nll_loss2d_backward_out_cpu
    CUDA: legacy::cuda::_thnn_nll_loss2d_backward_out

- func: nll_loss2d_backward(Tensor grad_output, Tensor self, Tensor target, Tensor? weight, int reduction, int ignore_index, Tensor total_weight) -> Tensor
  python_module: nn
  dispatch:
    CPU: nll_loss2d_backward_cpu
    CUDA: legacy::cuda::_thnn_nll_loss2d_backward

- func: smooth_l1_loss.out(Tensor self, Tensor target, int reduction=Mean, *, Tensor(a!) out) -> Tensor(a!)
  python_module: nn
  dispatch:
    CPU: smooth_l1_loss_out
    CUDA: smooth_l1_loss_out

- func: smooth_l1_loss(Tensor self, Tensor target, int reduction=Mean) -> Tensor
  use_c10_dispatcher: full
  python_module: nn

- func: smooth_l1_loss_backward.grad_input(Tensor grad_output, Tensor self, Tensor target, int reduction, *, Tensor(a!) grad_input) -> Tensor(a!)
  python_module: nn
  dispatch:
    CPU: smooth_l1_loss_backward_out
    CUDA: smooth_l1_loss_backward_out

- func: smooth_l1_loss_backward(Tensor grad_output, Tensor self, Tensor target, int reduction) -> Tensor
  use_c10_dispatcher: full
  python_module: nn

- func: soft_margin_loss.out(Tensor self, Tensor target, int reduction=Mean, *, Tensor(a!) out) -> Tensor(a!)
  python_module: nn

- func: soft_margin_loss(Tensor self, Tensor target, int reduction=Mean) -> Tensor
  use_c10_dispatcher: full
  python_module: nn

- func: soft_margin_loss_backward.grad_input(Tensor grad_output, Tensor self, Tensor target, int reduction, *, Tensor(a!) grad_input) -> Tensor(a!)
  python_module: nn

- func: soft_margin_loss_backward(Tensor grad_output, Tensor self, Tensor target, int reduction) -> Tensor
  use_c10_dispatcher: full
  python_module: nn

- func: elu.out(Tensor self, Scalar alpha=1, Scalar scale=1, Scalar input_scale=1, *, Tensor(a!) out) -> Tensor(a!)
  python_module: nn
  dispatch:
    CPU: elu_out
    CUDA: elu_out
    QuantizedCPU: quantized_elu_out

- func: elu(Tensor self, Scalar alpha=1, Scalar scale=1, Scalar input_scale=1) -> Tensor
  use_c10_dispatcher: full
  python_module: nn
  dispatch:
    CPU: elu
    CUDA: elu
    QuantizedCPU: quantized_elu

- func: elu_backward.grad_input(Tensor grad_output, Scalar alpha, Scalar scale, Scalar input_scale, Tensor output, *, Tensor(a!) grad_input) -> Tensor(a!)
  python_module: nn
  dispatch:
    CPU: elu_backward_out
    CUDA: elu_backward_out

- func: elu_backward(Tensor grad_output, Scalar alpha, Scalar scale, Scalar input_scale, Tensor output) -> Tensor
  use_c10_dispatcher: full
  python_module: nn

- func: elu_(Tensor(a!) self, Scalar alpha=1, Scalar scale=1, Scalar input_scale=1) -> Tensor(a!)
  python_module: nn
  dispatch:
    CPU: elu_
    CUDA: elu_
    QuantizedCPU: quantized_elu_

- func: glu.out(Tensor self, int dim=-1, *, Tensor(a!) out) -> Tensor(a!)
  python_module: nn
  dispatch:
    CPU: glu_out
    CUDA: legacy::cuda::_thnn_glu_forward_out

- func: glu(Tensor self, int dim=-1) -> Tensor
  use_c10_dispatcher: full
  python_module: nn
  dispatch:
    CPU: glu
    CUDA: legacy::cuda::_thnn_glu_forward

- func: glu_backward.grad_input(Tensor grad_output, Tensor self, int dim, *, Tensor(a!) grad_input) -> Tensor(a!)
  python_module: nn
  dispatch:
    CPU: glu_backward_out
    CUDA: legacy::cuda::_thnn_glu_backward_out

- func: glu_backward(Tensor grad_output, Tensor self, int dim) -> Tensor
  use_c10_dispatcher: full
  python_module: nn
  dispatch:
    CPU: glu_backward
    CUDA: legacy::cuda::_thnn_glu_backward

- func: hardtanh.out(Tensor self, Scalar min_val=-1, Scalar max_val=1, *, Tensor(a!) out) -> Tensor(a!)
  python_module: nn
  dispatch:
    CPU: hardtanh_out
    CUDA: hardtanh_out
    QuantizedCPU: quantized_hardtanh_out

- func: hardtanh(Tensor self, Scalar min_val=-1, Scalar max_val=1) -> Tensor
  use_c10_dispatcher: full
  python_module: nn
  dispatch:
    CPU: hardtanh
    CUDA: hardtanh
    QuantizedCPU: quantized_hardtanh

- func: hardtanh_backward.grad_input(Tensor grad_output, Tensor self, Scalar min_val, Scalar max_val, *, Tensor(a!) grad_input) -> Tensor(a!)
  python_module: nn
  dispatch:
    CPU: hardtanh_backward_out
    CUDA: hardtanh_backward_out

- func: hardtanh_backward(Tensor grad_output, Tensor self, Scalar min_val, Scalar max_val) -> Tensor
  use_c10_dispatcher: full
  python_module: nn

- func: hardtanh_(Tensor(a!) self, Scalar min_val=-1, Scalar max_val=1) -> Tensor(a!)
  python_module: nn
  dispatch:
    CPU: hardtanh_
    CUDA: hardtanh_
    QuantizedCPU: quantized_hardtanh_

- func: leaky_relu.out(Tensor self, Scalar negative_slope=0.01, *, Tensor(a!) out) -> Tensor(a!)
  python_module: nn
  dispatch:
    CPU: leaky_relu_out
    CUDA: leaky_relu_out
    QuantizedCPU: quantized_leaky_relu_out

- func: leaky_relu(Tensor self, Scalar negative_slope=0.01) -> Tensor
  use_c10_dispatcher: full
  python_module: nn
  dispatch:
    CPU: leaky_relu
    CUDA: leaky_relu
    QuantizedCPU: quantized_leaky_relu

- func: leaky_relu_backward(Tensor grad_output, Tensor self, Scalar negative_slope, bool self_is_result) -> Tensor
  use_c10_dispatcher: full
  python_module: nn

- func: leaky_relu_(Tensor(a!) self, Scalar negative_slope=0.01) -> Tensor(a!)
  python_module: nn
  dispatch:
    CPU: leaky_relu_
    CUDA: leaky_relu_
    QuantizedCPU: quantized_leaky_relu_

- func: log_sigmoid.out(Tensor self, *, Tensor(a!) out) -> Tensor(a!)
  python_module: nn

- func: log_sigmoid(Tensor self) -> Tensor
  use_c10_dispatcher: full
  python_module: nn

- func: log_sigmoid_forward.output(Tensor self, *, Tensor(a!) output, Tensor(b!) buffer) -> (Tensor(a!), Tensor(b!))
  python_module: nn
  dispatch:
    CPU: log_sigmoid_forward_out_cpu
    CUDA: legacy::cuda::_thnn_log_sigmoid_forward_out

- func: log_sigmoid_forward(Tensor self) -> (Tensor output, Tensor buffer)
  python_module: nn
  dispatch:
    CPU: log_sigmoid_forward_cpu
    CUDA: legacy::cuda::_thnn_log_sigmoid_forward

- func: log_sigmoid_backward.grad_input(Tensor grad_output, Tensor self, Tensor buffer, *, Tensor(a!) grad_input) -> Tensor(a!)
  python_module: nn
  dispatch:
    CPU: log_sigmoid_backward_out_cpu
    CUDA: legacy::cuda::_thnn_log_sigmoid_backward_out

- func: log_sigmoid_backward(Tensor grad_output, Tensor self, Tensor buffer) -> Tensor
  use_c10_dispatcher: full
  python_module: nn
  dispatch:
    CPU: log_sigmoid_backward_cpu
    CUDA: legacy::cuda::_thnn_log_sigmoid_backward

- func: rrelu_with_noise.out(Tensor self, Tensor noise, Scalar lower=0.125, Scalar upper=0.3333333333333333, bool training=False, Generator? generator=None, *, Tensor(a!) out) -> Tensor(a!)
  python_module: nn
  dispatch:
    CPU: rrelu_with_noise_out_cpu
    CUDA: legacy::cuda::_thnn_rrelu_with_noise_forward_out

- func: rrelu_with_noise(Tensor self, Tensor noise, Scalar lower=0.125, Scalar upper=0.3333333333333333, bool training=False, Generator? generator=None) -> Tensor
  python_module: nn
  dispatch:
    CPU: rrelu_with_noise_cpu
    CUDA: legacy::cuda::_thnn_rrelu_with_noise_forward

- func: rrelu_with_noise_backward(Tensor grad_output, Tensor self, Tensor noise, Scalar lower, Scalar upper, bool training, bool self_is_result) -> Tensor
  use_c10_dispatcher: full
  python_module: nn

- func: rrelu_with_noise_(Tensor(a!) self, Tensor noise, Scalar lower=0.125, Scalar upper=0.3333333333333333, bool training=False, Generator? generator=None) -> Tensor(a!)
  python_module: nn
  dispatch:
    CPU: rrelu_with_noise_cpu_
    CUDA: legacy::cuda::_thnn_rrelu_with_noise_forward_

- func: softplus.out(Tensor self, Scalar beta=1, Scalar threshold=20, *, Tensor(a!) out) -> Tensor(a!)
  python_module: nn

- func: softplus(Tensor self, Scalar beta=1, Scalar threshold=20) -> Tensor
  use_c10_dispatcher: full
  python_module: nn

- func: softplus_backward.grad_input(Tensor grad_output, Tensor self, Scalar beta, Scalar threshold, Tensor output, *, Tensor(a!) grad_input) -> Tensor(a!)
  python_module: nn
  dispatch:
    CPU: softplus_backward_out
    CUDA: softplus_backward_out

- func: softplus_backward(Tensor grad_output, Tensor self, Scalar beta, Scalar threshold, Tensor output) -> Tensor
  use_c10_dispatcher: full
  python_module: nn

- func: softshrink.out(Tensor self, Scalar lambd=0.5, *, Tensor(a!) out) -> Tensor(a!)
  python_module: nn

- func: softshrink(Tensor self, Scalar lambd=0.5) -> Tensor
  use_c10_dispatcher: full
  python_module: nn

- func: softshrink_backward.grad_input(Tensor grad_output, Tensor self, Scalar lambd, *, Tensor(a!) grad_input) -> Tensor(a!)
  python_module: nn
  dispatch:
    CPU: softshrink_backward_out
    CUDA: softshrink_backward_out

- func: softshrink_backward(Tensor grad_output, Tensor self, Scalar lambd) -> Tensor
  use_c10_dispatcher: full
  python_module: nn

- func: adaptive_avg_pool2d.out(Tensor self, int[2] output_size, *, Tensor(a!) out) -> Tensor(a!)
  python_module: nn
  dispatch:
    CPU: adaptive_avg_pool2d_out_cpu
    CUDA: adaptive_avg_pool2d_out_cuda
    MkldnnCPU: mkldnn_adaptive_avg_pool2d_out

- func: adaptive_avg_pool2d(Tensor self, int[2] output_size) -> Tensor
  python_module: nn

- func: mkldnn_adaptive_avg_pool2d(Tensor self, int[2] output_size) -> Tensor
  dispatch:
    MkldnnCPU: mkldnn_adaptive_avg_pool2d
  requires_tensor: True

- func: _adaptive_avg_pool2d(Tensor self, int[2] output_size) -> Tensor
  dispatch:
    CPU: adaptive_avg_pool2d_cpu
    CUDA: adaptive_avg_pool2d_cuda
    QuantizedCPU: quantized_adaptive_avg_pool2d

- func: _adaptive_avg_pool2d_backward(Tensor grad_output, Tensor self) -> Tensor
  use_c10_dispatcher: full
  python_module: nn
  dispatch:
    CPU: adaptive_avg_pool2d_backward_cpu
    CUDA: adaptive_avg_pool2d_backward_cuda

- func: adaptive_avg_pool3d.out(Tensor self, int[3] output_size, *, Tensor(a!) out) -> Tensor(a!)
  python_module: nn
  dispatch:
    CPU: adaptive_avg_pool3d_out_cpu
    CUDA: adaptive_avg_pool3d_out_cuda

- func: adaptive_avg_pool3d(Tensor self, int[3] output_size) -> Tensor
  python_module: nn
  dispatch:
    CPU: adaptive_avg_pool3d_cpu
    CUDA: adaptive_avg_pool3d_cuda

- func: adaptive_avg_pool3d_backward.grad_input(Tensor grad_output, Tensor self, *, Tensor(a!) grad_input) -> Tensor(a!)
  python_module: nn
  dispatch:
    CPU: adaptive_avg_pool3d_backward_out_cpu
    CUDA: adaptive_avg_pool3d_backward_out_cuda

- func: adaptive_avg_pool3d_backward(Tensor grad_output, Tensor self) -> Tensor
  use_c10_dispatcher: full
  python_module: nn
  dispatch:
    CPU: adaptive_avg_pool3d_backward_cpu
    CUDA: adaptive_avg_pool3d_backward_cuda

# Return: (Tensor output, Tensor indices)
- func: adaptive_max_pool2d.out(Tensor self, int[2] output_size, *, Tensor(a!) out, Tensor(b!) indices) -> (Tensor(a!), Tensor(b!))
  python_module: nn
  dispatch:
    CPU: adaptive_max_pool2d_out_cpu
    CUDA: adaptive_max_pool2d_out_cuda

# Return: (Tensor output, Tensor indices)
- func: adaptive_max_pool2d(Tensor self, int[2] output_size) -> (Tensor, Tensor)
  python_module: nn
  dispatch:
    CPU: adaptive_max_pool2d_cpu
    CUDA: adaptive_max_pool2d_cuda

- func: adaptive_max_pool2d_backward.grad_input(Tensor grad_output, Tensor self, Tensor indices, *, Tensor(a!) grad_input) -> Tensor(a!)
  python_module: nn
  dispatch:
    CPU: adaptive_max_pool2d_backward_out_cpu
    CUDA: adaptive_max_pool2d_backward_out_cuda

- func: adaptive_max_pool2d_backward(Tensor grad_output, Tensor self, Tensor indices) -> Tensor
  use_c10_dispatcher: full
  python_module: nn
  dispatch:
    CPU: adaptive_max_pool2d_backward_cpu
    CUDA: adaptive_max_pool2d_backward_cuda

# Return: (Tensor output, Tensor indices)
- func: adaptive_max_pool3d.out(Tensor self, int[3] output_size, *, Tensor(a!) out, Tensor(b!) indices) -> (Tensor(a!), Tensor(b!))
  python_module: nn
  dispatch:
    CPU: adaptive_max_pool3d_out_cpu
    CUDA: adaptive_max_pool3d_out_cuda

# Return: (Tensor output, Tensor indices)
- func: adaptive_max_pool3d(Tensor self, int[3] output_size) -> (Tensor, Tensor)
  python_module: nn
  dispatch:
    CPU: adaptive_max_pool3d_cpu
    CUDA: adaptive_max_pool3d_cuda

- func: adaptive_max_pool3d_backward.grad_input(Tensor grad_output, Tensor self, Tensor indices, *, Tensor(a!) grad_input) -> Tensor(a!)
  python_module: nn
  dispatch:
    CPU: adaptive_max_pool3d_backward_out_cpu
    CUDA: adaptive_max_pool3d_backward_out_cuda

- func: adaptive_max_pool3d_backward(Tensor grad_output, Tensor self, Tensor indices) -> Tensor
  use_c10_dispatcher: full
  python_module: nn
  dispatch:
    CPU: adaptive_max_pool3d_backward_cpu
    CUDA: adaptive_max_pool3d_backward_cuda

- func: avg_pool2d.out(Tensor self, int[2] kernel_size, int[2] stride=[], int[2] padding=0, bool ceil_mode=False, bool count_include_pad=True, int? divisor_override=None, *, Tensor(a!) out) -> Tensor(a!)
  python_module: nn
  dispatch:
    CPU: avg_pool2d_out_cpu
    CUDA: avg_pool2d_out_cuda
    MkldnnCPU: mkldnn_avg_pool2d_out

- func: avg_pool2d(Tensor self, int[2] kernel_size, int[2] stride=[], int[2] padding=0, bool ceil_mode=False, bool count_include_pad=True, int? divisor_override=None) -> Tensor
  python_module: nn
  dispatch:
    CPU: avg_pool2d_cpu
    CUDA: avg_pool2d_cuda
    MkldnnCPU: mkldnn_avg_pool2d
    QuantizedCPU: quantized_avg_pool2d

- func: avg_pool2d_backward.grad_input(Tensor grad_output, Tensor self, int[2] kernel_size, int[2] stride, int[2] padding, bool ceil_mode, bool count_include_pad, int? divisor_override, *, Tensor(a!) grad_input) -> Tensor(a!)
  python_module: nn
  dispatch:
    CPU: avg_pool2d_backward_out_cpu
    CUDA: avg_pool2d_backward_out_cuda

- func: avg_pool2d_backward(Tensor grad_output, Tensor self, int[2] kernel_size, int[2] stride, int[2] padding, bool ceil_mode, bool count_include_pad, int? divisor_override) -> Tensor
  python_module: nn
  dispatch:
    CPU: avg_pool2d_backward_cpu
    CUDA: avg_pool2d_backward_cuda

- func: avg_pool3d.out(Tensor self, int[3] kernel_size, int[3] stride=[], int[3] padding=0, bool ceil_mode=False, bool count_include_pad=True, int? divisor_override=None, *, Tensor(a!) out) -> Tensor(a!)
  python_module: nn
  dispatch:
    CPU: avg_pool3d_out_cpu
    CUDA: avg_pool3d_out_cuda

- func: avg_pool3d(Tensor self, int[3] kernel_size, int[3] stride=[], int[3] padding=0, bool ceil_mode=False, bool count_include_pad=True, int? divisor_override=None) -> Tensor
  python_module: nn
  dispatch:
    CPU: avg_pool3d_cpu
    CUDA: avg_pool3d_cuda
    QuantizedCPU: quantized_avg_pool3d

- func: avg_pool3d_backward.grad_input(Tensor grad_output, Tensor self, int[3] kernel_size, int[3] stride, int[3] padding, bool ceil_mode, bool count_include_pad, int? divisor_override, *, Tensor(a!) grad_input) -> Tensor(a!)
  python_module: nn
  dispatch:
    CPU: avg_pool3d_backward_out_cpu
    CUDA: avg_pool3d_backward_out_cuda

- func: avg_pool3d_backward(Tensor grad_output, Tensor self, int[3] kernel_size, int[3] stride, int[3] padding, bool ceil_mode, bool count_include_pad, int? divisor_override) -> Tensor
  python_module: nn
  dispatch:
    CPU: avg_pool3d_backward_cpu
    CUDA: avg_pool3d_backward_cuda

# Return: (Tensor output, Tensor indices)
- func: fractional_max_pool2d.output(Tensor self, int[2] kernel_size, int[2] output_size, Tensor random_samples, *, Tensor(a!) output, Tensor(b!) indices) -> (Tensor(a!), Tensor(b!))
  python_module: nn
  dispatch:
    CPU: fractional_max_pool2d_out_cpu
    CUDA: fractional_max_pool2d_out_cuda

# Return: (Tensor output, Tensor indices)
- func: fractional_max_pool2d(Tensor self, int[2] kernel_size, int[2] output_size, Tensor random_samples) -> (Tensor, Tensor)
  python_module: nn
  dispatch:
    CPU: fractional_max_pool2d_cpu
    CUDA: fractional_max_pool2d_cuda

- func: fractional_max_pool2d_backward.grad_input(Tensor grad_output, Tensor self, int[2] kernel_size, int[2] output_size, Tensor indices, *, Tensor(a!) grad_input) -> Tensor(a!)
  python_module: nn
  dispatch:
    CPU: fractional_max_pool2d_backward_out_cpu
    CUDA: fractional_max_pool2d_backward_out_cuda

- func: fractional_max_pool2d_backward(Tensor grad_output, Tensor self, int[2] kernel_size, int[2] output_size, Tensor indices) -> Tensor
  python_module: nn
  dispatch:
    CPU: fractional_max_pool2d_backward_cpu
    CUDA: fractional_max_pool2d_backward_cuda

# Return: (Tensor output, Tensor indices)
- func: fractional_max_pool3d.output(Tensor self, int[3] kernel_size, int[3] output_size, Tensor random_samples, *, Tensor(a!) output, Tensor(b!) indices) -> (Tensor(a!), Tensor(b!))
  python_module: nn
  dispatch:
    CPU: fractional_max_pool3d_out_cpu
    CUDA: fractional_max_pool3d_out_cuda

# Return: (Tensor output, Tensor indices)
- func: fractional_max_pool3d(Tensor self, int[3] kernel_size, int[3] output_size, Tensor random_samples) -> (Tensor, Tensor)
  python_module: nn
  dispatch:
    CPU: fractional_max_pool3d_cpu
    CUDA: fractional_max_pool3d_cuda

- func: fractional_max_pool3d_backward.grad_input(Tensor grad_output, Tensor self, int[3] kernel_size, int[3] output_size, Tensor indices, *, Tensor(a!) grad_input) -> Tensor(a!)
  python_module: nn
  dispatch:
    CPU: fractional_max_pool3d_backward_out_cpu
    CUDA: fractional_max_pool3d_backward_out_cuda

- func: fractional_max_pool3d_backward(Tensor grad_output, Tensor self, int[3] kernel_size, int[3] output_size, Tensor indices) -> Tensor
  python_module: nn
  dispatch:
    CPU: fractional_max_pool3d_backward_cpu
    CUDA: fractional_max_pool3d_backward_cuda

# Return: (Tensor output, Tensor indices)
- func: max_pool2d_with_indices.out(Tensor self, int[2] kernel_size, int[2] stride=[], int[2] padding=0, int[2] dilation=1, bool ceil_mode=False, *, Tensor(a!) out, Tensor(b!) indices) -> (Tensor(a!), Tensor(b!))
  python_module: nn
  dispatch:
    CPU: max_pool2d_with_indices_out_cpu
    CUDA: max_pool2d_with_indices_out_cuda

# Return: (Tensor output, Tensor indices)
- func: max_pool2d_with_indices(Tensor self, int[2] kernel_size, int[2] stride=[], int[2] padding=0, int[2] dilation=1, bool ceil_mode=False) -> (Tensor, Tensor)
  python_module: nn
  dispatch:
    CPU: max_pool2d_with_indices_cpu
    CUDA: max_pool2d_with_indices_cuda
  supports_named_tensor: True

- func: max_pool2d_with_indices_backward.grad_input(Tensor grad_output, Tensor self, int[2] kernel_size, int[2] stride, int[2] padding, int[2] dilation, bool ceil_mode, Tensor indices, *, Tensor(a!) grad_input) -> Tensor(a!)
  python_module: nn
  dispatch:
    CPU: max_pool2d_with_indices_backward_out_cpu
    CUDA: max_pool2d_with_indices_backward_out_cuda

- func: max_pool2d_with_indices_backward(Tensor grad_output, Tensor self, int[2] kernel_size, int[2] stride, int[2] padding, int[2] dilation, bool ceil_mode, Tensor indices) -> Tensor
  python_module: nn
  dispatch:
    CPU: max_pool2d_with_indices_backward_cpu
    CUDA: max_pool2d_with_indices_backward_cuda

# Return: (Tensor output, Tensor indices)
- func: max_pool3d_with_indices.out(Tensor self, int[3] kernel_size, int[3] stride=[], int[3] padding=0, int[3] dilation=1, bool ceil_mode=False, *, Tensor(a!) out, Tensor(b!) indices) -> (Tensor(a!), Tensor(b!))
  python_module: nn
  dispatch:
    CPU: max_pool3d_with_indices_out_cpu
    CUDA: max_pool3d_with_indices_out_cuda

# Return: (Tensor output, Tensor indices)
- func: max_pool3d_with_indices(Tensor self, int[3] kernel_size, int[3] stride=[], int[3] padding=0, int[3] dilation=1, bool ceil_mode=False) -> (Tensor, Tensor)
  python_module: nn
  dispatch:
    CPU: max_pool3d_with_indices_cpu
    CUDA: max_pool3d_with_indices_cuda
  supports_named_tensor: True

- func: max_pool3d_with_indices_backward.grad_input(Tensor grad_output, Tensor self, int[3] kernel_size, int[3] stride, int[3] padding, int[3] dilation, bool ceil_mode, Tensor indices, *, Tensor(a!) grad_input) -> Tensor(a!)
  python_module: nn
  dispatch:
    CPU: max_pool3d_with_indices_backward_out_cpu
    CUDA: max_pool3d_with_indices_backward_out_cuda

- func: max_pool3d_with_indices_backward(Tensor grad_output, Tensor self, int[3] kernel_size, int[3] stride, int[3] padding, int[3] dilation, bool ceil_mode, Tensor indices) -> Tensor
  python_module: nn
  dispatch:
    CPU: max_pool3d_with_indices_backward_cpu
    CUDA: max_pool3d_with_indices_backward_cuda

- func: max_unpool2d.out(Tensor self, Tensor indices, int[2] output_size, *, Tensor(a!) out) -> Tensor(a!)
  python_module: nn
  dispatch:
    CPU: max_unpooling2d_forward_out_cpu
    CUDA: max_unpooling2d_forward_out_cuda

- func: max_unpool2d(Tensor self, Tensor indices, int[2] output_size) -> Tensor
  python_module: nn
  dispatch:
    CPU: max_unpooling2d_forward_cpu
    CUDA: max_unpooling2d_forward_cuda

- func: max_unpool2d_backward.grad_input(Tensor grad_output, Tensor self, Tensor indices, int[2] output_size, *, Tensor(a!) grad_input) -> Tensor(a!)
  python_module: nn
  dispatch:
    CPU: max_unpooling2d_backward_out_cpu
    CUDA: max_unpooling2d_backward_out_cuda

- func: max_unpool2d_backward(Tensor grad_output, Tensor self, Tensor indices, int[2] output_size) -> Tensor
  python_module: nn
  dispatch:
    CPU: max_unpooling2d_backward_cpu
    CUDA: max_unpooling2d_backward_cuda

- func: max_unpool3d.out(Tensor self, Tensor indices, int[3] output_size, int[3] stride, int[3] padding, *, Tensor(a!) out) -> Tensor(a!)
  python_module: nn
  dispatch:
    CPU: max_unpooling3d_forward_out_cpu
    CUDA: max_unpooling3d_forward_out_cuda

- func: max_unpool3d(Tensor self, Tensor indices, int[3] output_size, int[3] stride, int[3] padding) -> Tensor
  python_module: nn
  dispatch:
    CPU: max_unpooling3d_forward_cpu
    CUDA: max_unpooling3d_forward_cuda

- func: max_unpool3d_backward.grad_input(Tensor grad_output, Tensor self, Tensor indices, int[3] output_size, int[3] stride, int[3] padding, *, Tensor(a!) grad_input) -> Tensor(a!)
  python_module: nn
  dispatch:
    CPU: max_unpooling3d_backward_out_cpu
    CUDA: max_unpooling3d_backward_out_cuda

- func: max_unpool3d_backward(Tensor grad_output, Tensor self, Tensor indices, int[3] output_size, int[3] stride, int[3] padding) -> Tensor
  python_module: nn
  dispatch:
    CPU: max_unpooling3d_backward_cpu
    CUDA: max_unpooling3d_backward_cuda

- func: reflection_pad1d.out(Tensor self, int[2] padding, *, Tensor(a!) out) -> Tensor(a!)
  python_module: nn
  dispatch:
    CPU: reflection_pad1d_out_cpu
    CUDA: reflection_pad1d_out_cuda

- func: reflection_pad1d(Tensor self, int[2] padding) -> Tensor
  python_module: nn
  dispatch:
    CPU: reflection_pad1d_cpu
    CUDA: reflection_pad1d_cuda

- func: reflection_pad1d_backward.grad_input(Tensor grad_output, Tensor self, int[2] padding, *, Tensor(a!) grad_input) -> Tensor(a!)
  python_module: nn
  dispatch:
    CPU: reflection_pad1d_backward_out_cpu
    CUDA: reflection_pad1d_backward_out_cuda

- func: reflection_pad1d_backward(Tensor grad_output, Tensor self, int[2] padding) -> Tensor
  python_module: nn
  dispatch:
    CPU: reflection_pad1d_backward_cpu
    CUDA: reflection_pad1d_backward_cuda

- func: reflection_pad2d.out(Tensor self, int[4] padding, *, Tensor(a!) out) -> Tensor(a!)
  python_module: nn
  dispatch:
    CPU: reflection_pad2d_out_cpu
    CUDA: reflection_pad2d_out_cuda

- func: reflection_pad2d(Tensor self, int[4] padding) -> Tensor
  python_module: nn
  dispatch:
    CPU: reflection_pad2d_cpu
    CUDA: reflection_pad2d_cuda

- func: reflection_pad2d_backward.grad_input(Tensor grad_output, Tensor self, int[4] padding, *, Tensor(a!) grad_input) -> Tensor(a!)
  python_module: nn
  dispatch:
    CPU: reflection_pad2d_backward_out_cpu
    CUDA: reflection_pad2d_backward_out_cuda

- func: reflection_pad2d_backward(Tensor grad_output, Tensor self, int[4] padding) -> Tensor
  python_module: nn
  dispatch:
    CPU: reflection_pad2d_backward_cpu
    CUDA: reflection_pad2d_backward_cuda

- func: replication_pad1d.out(Tensor self, int[2] padding, *, Tensor(a!) out) -> Tensor(a!)
  python_module: nn
  dispatch:
    CPU: replication_pad1d_out_cpu
    CUDA: replication_pad1d_out_cuda

- func: replication_pad1d(Tensor self, int[2] padding) -> Tensor
  python_module: nn
  dispatch:
    CPU: replication_pad1d_cpu
    CUDA: replication_pad1d_cuda

- func: replication_pad1d_backward.grad_input(Tensor grad_output, Tensor self, int[2] padding, *, Tensor(a!) grad_input) -> Tensor(a!)
  python_module: nn
  dispatch:
    CPU: replication_pad1d_backward_out_cpu
    CUDA: replication_pad1d_backward_out_cuda

- func: replication_pad1d_backward(Tensor grad_output, Tensor self, int[2] padding) -> Tensor
  python_module: nn
  dispatch:
    CPU: replication_pad1d_backward_cpu
    CUDA: replication_pad1d_backward_cuda

- func: replication_pad2d.out(Tensor self, int[4] padding, *, Tensor(a!) out) -> Tensor(a!)
  python_module: nn
  dispatch:
    CPU: replication_pad2d_out_cpu
    CUDA: replication_pad2d_out_cuda

- func: replication_pad2d(Tensor self, int[4] padding) -> Tensor
  python_module: nn
  dispatch:
    CPU: replication_pad2d_cpu
    CUDA: replication_pad2d_cuda

- func: replication_pad2d_backward.grad_input(Tensor grad_output, Tensor self, int[4] padding, *, Tensor(a!) grad_input) -> Tensor(a!)
  python_module: nn
  dispatch:
    CPU: replication_pad2d_backward_out_cpu
    CUDA: replication_pad2d_backward_out_cuda

- func: replication_pad2d_backward(Tensor grad_output, Tensor self, int[4] padding) -> Tensor
  python_module: nn
  dispatch:
    CPU: replication_pad2d_backward_cpu
    CUDA: replication_pad2d_backward_cuda

- func: replication_pad3d.out(Tensor self, int[6] padding, *, Tensor(a!) out) -> Tensor(a!)
  python_module: nn
  dispatch:
    CPU: replication_pad3d_out_cpu
    CUDA: replication_pad3d_out_cuda

- func: replication_pad3d(Tensor self, int[6] padding) -> Tensor
  python_module: nn
  dispatch:
    CPU: replication_pad3d_cpu
    CUDA: replication_pad3d_cuda

- func: replication_pad3d_backward.grad_input(Tensor grad_output, Tensor self, int[6] padding, *, Tensor(a!) grad_input) -> Tensor(a!)
  python_module: nn
  dispatch:
    CPU: replication_pad3d_backward_out_cpu
    CUDA: replication_pad3d_backward_out_cuda

- func: replication_pad3d_backward(Tensor grad_output, Tensor self, int[6] padding) -> Tensor
  python_module: nn
  dispatch:
    CPU: replication_pad3d_backward_cpu
    CUDA: replication_pad3d_backward_cuda

- func: upsample_linear1d.out(Tensor self, int[1] output_size, bool align_corners, float? scales=None, *, Tensor(a!) out) -> Tensor(a!)
  python_module: nn
  dispatch:
    CPU: upsample_linear1d_out_cpu
    CUDA: upsample_linear1d_out_cuda

- func: upsample_linear1d(Tensor self, int[1] output_size, bool align_corners, float? scales=None) -> Tensor
  python_module: nn
  dispatch:
    CPU: upsample_linear1d_cpu
    CUDA: upsample_linear1d_cuda

- func: upsample_linear1d_backward.grad_input(Tensor grad_output, int[1] output_size, int[3] input_size, bool align_corners, float? scales=None, *, Tensor(a!) grad_input) -> Tensor(a!)
  python_module: nn
  dispatch:
    CPU: upsample_linear1d_backward_out_cpu
    CUDA: upsample_linear1d_backward_out_cuda

- func: upsample_linear1d_backward(Tensor grad_output, int[1] output_size, int[3] input_size, bool align_corners, float? scales=None) -> Tensor
  python_module: nn
  dispatch:
    CPU: upsample_linear1d_backward_cpu
    CUDA: upsample_linear1d_backward_cuda

- func: upsample_bilinear2d.out(Tensor self, int[2] output_size, bool align_corners, float? scales_h=None, float? scales_w=None, *, Tensor(a!) out) -> Tensor(a!)
  python_module: nn
  dispatch:
    CPU: upsample_bilinear2d_out_cpu
    CUDA: upsample_bilinear2d_out_cuda

- func: upsample_bilinear2d(Tensor self, int[2] output_size, bool align_corners, float? scales_h=None, float? scales_w=None) -> Tensor
  python_module: nn
  dispatch:
    CPU: upsample_bilinear2d_cpu
    CUDA: upsample_bilinear2d_cuda
    QuantizedCPU: quantized_upsample_bilinear2d_cpu

- func: upsample_bilinear2d_backward.grad_input(Tensor grad_output, int[2] output_size, int[4] input_size, bool align_corners, float? scales_h=None, float? scales_w=None, *, Tensor(a!) grad_input) -> Tensor(a!)
  python_module: nn
  dispatch:
    CPU: upsample_bilinear2d_backward_out_cpu
    CUDA: upsample_bilinear2d_backward_out_cuda

- func: upsample_bilinear2d_backward(Tensor grad_output, int[2] output_size, int[4] input_size, bool align_corners, float? scales_h=None, float? scales_w=None) -> Tensor
  python_module: nn
  dispatch:
    CPU: upsample_bilinear2d_backward_cpu
    CUDA: upsample_bilinear2d_backward_cuda

- func: upsample_bicubic2d.out(Tensor self, int[2] output_size, bool align_corners, float? scales_h=None, float? scales_w=None, *, Tensor(a!) out) -> Tensor(a!)
  python_module: nn
  dispatch:
    CPU: upsample_bicubic2d_out_cpu
    CUDA: upsample_bicubic2d_out_cuda

- func: upsample_bicubic2d(Tensor self, int[2] output_size, bool align_corners, float? scales_h=None, float? scales_w=None) -> Tensor
  python_module: nn
  dispatch:
    CPU: upsample_bicubic2d_cpu
    CUDA: upsample_bicubic2d_cuda

- func: upsample_bicubic2d_backward.grad_input(Tensor grad_output, int[2] output_size, int[4] input_size, bool align_corners, float? scales_h=None, float? scales_w=None, *, Tensor(a!) grad_input) -> Tensor(a!)
  python_module: nn
  dispatch:
    CPU: upsample_bicubic2d_backward_out_cpu
    CUDA: upsample_bicubic2d_backward_out_cuda

- func: upsample_bicubic2d_backward(Tensor grad_output, int[2] output_size, int[4] input_size, bool align_corners, float? scales_h=None, float? scales_w=None) -> Tensor
  python_module: nn
  dispatch:
    CPU: upsample_bicubic2d_backward_cpu
    CUDA: upsample_bicubic2d_backward_cuda

- func: upsample_trilinear3d.out(Tensor self, int[3] output_size, bool align_corners, float? scales_d=None, float? scales_h=None, float? scales_w=None, *, Tensor(a!) out) -> Tensor(a!)
  python_module: nn
  dispatch:
    CPU: upsample_trilinear3d_out_cpu
    CUDA: upsample_trilinear3d_out_cuda

- func: upsample_trilinear3d(Tensor self, int[3] output_size, bool align_corners, float? scales_d=None, float? scales_h=None, float? scales_w=None) -> Tensor
  python_module: nn
  dispatch:
    CPU: upsample_trilinear3d_cpu
    CUDA: upsample_trilinear3d_cuda

- func: upsample_trilinear3d_backward.grad_input(Tensor grad_output, int[3] output_size, int[5] input_size, bool align_corners, float? scales_d=None, float? scales_h=None, float? scales_w=None, *, Tensor(a!) grad_input) -> Tensor(a!)
  python_module: nn
  dispatch:
    CPU: upsample_trilinear3d_backward_out_cpu
    CUDA: upsample_trilinear3d_backward_out_cuda

- func: upsample_trilinear3d_backward(Tensor grad_output, int[3] output_size, int[5] input_size, bool align_corners, float? scales_d=None, float? scales_h=None, float? scales_w=None) -> Tensor
  python_module: nn
  dispatch:
    CPU: upsample_trilinear3d_backward_cpu
    CUDA: upsample_trilinear3d_backward_cuda

- func: upsample_nearest1d.out(Tensor self, int[1] output_size, float? scales=None, *, Tensor(a!) out) -> Tensor(a!)
  python_module: nn
  dispatch:
    CPU: upsample_nearest1d_out_cpu
    CUDA: upsample_nearest1d_out_cuda

- func: upsample_nearest1d(Tensor self, int[1] output_size, float? scales=None) -> Tensor
  python_module: nn
  dispatch:
    CPU: upsample_nearest1d_cpu
    CUDA: upsample_nearest1d_cuda

- func: upsample_nearest1d_backward.grad_input(Tensor grad_output, int[1] output_size, int[3] input_size, float? scales=None, *, Tensor(a!) grad_input) -> Tensor(a!)
  python_module: nn
  dispatch:
    CPU: upsample_nearest1d_backward_out_cpu
    CUDA: upsample_nearest1d_backward_out_cuda

- func: upsample_nearest1d_backward(Tensor grad_output, int[1] output_size, int[3] input_size, float? scales=None) -> Tensor
  python_module: nn
  dispatch:
    CPU: upsample_nearest1d_backward_cpu
    CUDA: upsample_nearest1d_backward_cuda

- func: upsample_nearest2d.out(Tensor self, int[2] output_size, float? scales_h=None, float? scales_w=None, *, Tensor(a!) out) -> Tensor(a!)
  python_module: nn
  dispatch:
    CPU: upsample_nearest2d_out_cpu
    CUDA: upsample_nearest2d_out_cuda

- func: upsample_nearest2d(Tensor self, int[2] output_size, float? scales_h=None, float? scales_w=None) -> Tensor
  python_module: nn
  dispatch:
    CPU: upsample_nearest2d_cpu
    CUDA: upsample_nearest2d_cuda
    QuantizedCPU: quantized_upsample_nearest2d_cpu

- func: upsample_nearest2d_backward.grad_input(Tensor grad_output, int[2] output_size, int[4] input_size, float? scales_h=None, float? scales_w=None, *, Tensor(a!) grad_input) -> Tensor(a!)
  python_module: nn
  dispatch:
    CPU: upsample_nearest2d_backward_out_cpu
    CUDA: upsample_nearest2d_backward_out_cuda

- func: upsample_nearest2d_backward(Tensor grad_output, int[2] output_size, int[4] input_size, float? scales_h=None, float? scales_w=None) -> Tensor
  python_module: nn
  dispatch:
    CPU: upsample_nearest2d_backward_cpu
    CUDA: upsample_nearest2d_backward_cuda

- func: upsample_nearest3d.out(Tensor self, int[3] output_size, float? scales_d=None, float? scales_h=None, float? scales_w=None, *, Tensor(a!) out) -> Tensor(a!)
  python_module: nn
  dispatch:
    CPU: upsample_nearest3d_out_cpu
    CUDA: upsample_nearest3d_out_cuda

- func: upsample_nearest3d(Tensor self, int[3] output_size, float? scales_d=None, float? scales_h=None, float? scales_w=None) -> Tensor
  python_module: nn
  dispatch:
    CPU: upsample_nearest3d_cpu
    CUDA: upsample_nearest3d_cuda
    QuantizedCPU: quantized_upsample_nearest3d_cpu

- func: upsample_nearest3d_backward.grad_input(Tensor grad_output, int[3] output_size, int[5] input_size, float? scales_d=None, float? scales_h=None, float? scales_w=None, *, Tensor(a!) grad_input) -> Tensor(a!)
  python_module: nn
  dispatch:
    CPU: upsample_nearest3d_backward_out_cpu
    CUDA: upsample_nearest3d_backward_out_cuda

- func: upsample_nearest3d_backward(Tensor grad_output, int[3] output_size, int[5] input_size, float? scales_d=None, float? scales_h=None, float? scales_w=None) -> Tensor
  python_module: nn
  dispatch:
    CPU: upsample_nearest3d_backward_cpu
    CUDA: upsample_nearest3d_backward_cuda

- func: sigmoid_backward.grad_input(Tensor grad_output, Tensor output, *, Tensor(a!) grad_input) -> Tensor(a!)
  python_module: nn
  dispatch:
    CPU: sigmoid_backward_out
    CUDA: sigmoid_backward_out

- func: sigmoid_backward(Tensor grad_output, Tensor output) -> Tensor
  use_c10_dispatcher: full
  python_module: nn

- func: tanh_backward.grad_input(Tensor grad_output, Tensor output, *, Tensor(a!) grad_input) -> Tensor(a!)
  python_module: nn
  dispatch:
    CPU: tanh_backward_out
    CUDA: tanh_backward_out

- func: tanh_backward(Tensor grad_output, Tensor output) -> Tensor
  use_c10_dispatcher: full
  python_module: nn

# What's a thnn_conv_ versus a slow_conv_?
#
# Historically, we have inefficient implementations of convolutions
# coming from the THNN/THCUNN library.  These convolutions typically
# operated by computing the Toeplitz matrix and then doing a matrix
# multiply with the input; this is very memory inefficient!  However,
# occasionally, we really don't have anything better, so it's helpful
# to have these fallbacks when there is no more optimized implementation
# in cudnn or mkldnn, etc.  Both thnn_ and slow_ convolutions fall
# into this bucket.
#
# The difference between these two designations, is that thnn_ refers
# to a convolution that is still written in the "legacy" style; that is,
# C code in the THNN/ or THCUNN/ directory.  A slow_ convolution is
# one that is written in the native style: modern C++.  Algorithmically,
# these are the same thing, but we give them different prefixes to
# make the operational distinction clear.

- func: slow_conv_transpose2d.out(Tensor self, Tensor weight, int[2] kernel_size, Tensor? bias=None, int[2] stride=1, int[2] padding=0, int[2] output_padding=0, int[2] dilation=1, *, Tensor(a!) out) -> Tensor(a!)
  python_module: nn
  dispatch:
    CPU: slow_conv_transpose2d_out_cpu
    CUDA: slow_conv_transpose2d_out_cuda

- func: slow_conv_transpose2d(Tensor self, Tensor weight, int[2] kernel_size, Tensor? bias=None, int[2] stride=1, int[2] padding=0, int[2] output_padding=0, int[2] dilation=1) -> Tensor
  python_module: nn
  dispatch:
    CPU: slow_conv_transpose2d_cpu
    CUDA: slow_conv_transpose2d_cuda

- func: slow_conv_transpose2d_backward.grad_output(Tensor grad_output, Tensor self, Tensor weight, int[2] kernel_size, int[2] stride, int[2] padding, int[2] output_padding, int[2] dilation, Tensor columns, Tensor ones, *, Tensor(a!)? grad_input, Tensor(b!)? grad_weight, Tensor(c!)? grad_bias) -> (Tensor(a!), Tensor(b!), Tensor(c!))
  python_module: nn
  dispatch:
    CPU: slow_conv_transpose2d_backward_out_cpu
    CUDA: slow_conv_transpose2d_backward_out_cuda

- func: slow_conv_transpose2d_backward.output_mask(Tensor grad_output, Tensor self, Tensor weight, int[2] kernel_size, int[2] stride, int[2] padding, int[2] output_padding, int[2] dilation, Tensor columns, Tensor ones, bool[3] output_mask) -> (Tensor grad_input, Tensor grad_weight, Tensor grad_bias)
  python_module: nn
  dispatch:
    CPU: slow_conv_transpose2d_backward_cpu
    CUDA: slow_conv_transpose2d_backward_cuda

- func: slow_conv_transpose3d.out(Tensor self, Tensor weight, int[3] kernel_size, Tensor? bias=None, int[3] stride=1, int[3] padding=0, int[3] output_padding=0, int[3] dilation=1, *, Tensor(a!) out) -> Tensor(a!)
  python_module: nn
  dispatch:
    CPU: slow_conv_transpose3d_out_cpu
    CUDA: slow_conv_transpose3d_out_cuda

- func: slow_conv_transpose3d(Tensor self, Tensor weight, int[3] kernel_size, Tensor? bias=None, int[3] stride=1, int[3] padding=0, int[3] output_padding=0, int[3] dilation=1) -> Tensor
  python_module: nn
  dispatch:
    CPU: slow_conv_transpose3d_cpu
    CUDA: slow_conv_transpose3d_cuda

- func: slow_conv_transpose3d_backward.grad_output(Tensor grad_output, Tensor self, Tensor weight, int[3] kernel_size, int[3] stride, int[3] padding, int[3] output_padding, int[3] dilation, Tensor finput, Tensor fgrad_input, *, Tensor(a!)? grad_input, Tensor(b!)? grad_weight, Tensor(c!)? grad_bias) -> (Tensor(a!), Tensor(b!), Tensor(c!))
  python_module: nn
  dispatch:
    CPU: slow_conv_transpose3d_backward_out_cpu
    CUDA: slow_conv_transpose3d_backward_out_cuda

- func: slow_conv_transpose3d_backward.output_mask(Tensor grad_output, Tensor self, Tensor weight, int[3] kernel_size, int[3] stride, int[3] padding, int[3] output_padding, int[3] dilation, Tensor finput, Tensor fgrad_input, bool[3] output_mask) -> (Tensor grad_input, Tensor grad_weight, Tensor grad_bias)
  python_module: nn
  dispatch:
    CPU: slow_conv_transpose3d_backward_cpu
    CUDA: slow_conv_transpose3d_backward_cuda

- func: thnn_conv2d.out(Tensor self, Tensor weight, int[2] kernel_size, Tensor? bias=None, int[2] stride=1, int[2] padding=0, *, Tensor(a!) out) -> Tensor(a!)
  python_module: nn

- func: thnn_conv2d(Tensor self, Tensor weight, int[2] kernel_size, Tensor? bias=None, int[2] stride=1, int[2] padding=0) -> Tensor
  python_module: nn

- func: thnn_conv2d_forward.output(Tensor self, Tensor weight, int[2] kernel_size, Tensor? bias, int[2] stride, int[2] padding, *, Tensor(a!) output, Tensor(b!) finput, Tensor(c!) fgrad_input) -> (Tensor(a!), Tensor(b!), Tensor(c!))
  python_module: nn
  dispatch:
    CPU: slow_conv2d_forward_out_cpu
    CUDA: legacy::cuda::_thnn_conv2d_forward_out

- func: thnn_conv2d_forward(Tensor self, Tensor weight, int[2] kernel_size, Tensor? bias, int[2] stride, int[2] padding) -> (Tensor output, Tensor finput, Tensor fgrad_input)
  python_module: nn
  dispatch:
    CPU: slow_conv2d_forward_cpu
    CUDA: legacy::cuda::_thnn_conv2d_forward

- func: thnn_conv2d_backward.grad_input(Tensor grad_output, Tensor self, Tensor weight, int[2] kernel_size, int[2] stride, int[2] padding, Tensor finput, Tensor fgrad_input, *, Tensor(a!)? grad_input, Tensor(b!)? grad_weight, Tensor(c!)? grad_bias) -> (Tensor(a!), Tensor(b!), Tensor(c!))
  python_module: nn
  dispatch:
    CPU: slow_conv2d_backward_out_cpu
    CUDA: legacy::cuda::_thnn_conv2d_backward_out

- func: thnn_conv2d_backward.output_mask(Tensor grad_output, Tensor self, Tensor weight, int[2] kernel_size, int[2] stride, int[2] padding, Tensor finput, Tensor fgrad_input, bool[3] output_mask) -> (Tensor grad_input, Tensor grad_weight, Tensor grad_bias)
  python_module: nn
  dispatch:
    CPU: slow_conv2d_backward_cpu
    CUDA: legacy::cuda::_thnn_conv2d_backward

- func: thnn_conv_depthwise2d.out(Tensor self, Tensor weight, int[2] kernel_size, Tensor? bias=None, int[2] stride=1, int[2] padding=0, int[2] dilation=1, *, Tensor(a!) out) -> Tensor(a!)
  python_module: nn

- func: thnn_conv_depthwise2d(Tensor self, Tensor weight, int[2] kernel_size, Tensor? bias=None, int[2] stride=1, int[2] padding=0, int[2] dilation=1) -> Tensor
  python_module: nn

- func: thnn_conv_depthwise2d_forward.out(Tensor self, Tensor weight, int[2] kernel_size, Tensor? bias, int[2] stride, int[2] padding, int[2] dilation, *, Tensor(a!) out) -> Tensor(a!)
  python_module: nn
  dispatch:
    CUDA: legacy::cuda::_thnn_conv_depthwise2d_forward_out

- func: thnn_conv_depthwise2d_forward(Tensor self, Tensor weight, int[2] kernel_size, Tensor? bias, int[2] stride, int[2] padding, int[2] dilation) -> Tensor
  python_module: nn
  dispatch:
    CUDA: legacy::cuda::_thnn_conv_depthwise2d_forward

- func: thnn_conv_depthwise2d_backward.grad_input(Tensor grad_output, Tensor self, Tensor weight, int[2] kernel_size, int[2] stride, int[2] padding, int[2] dilation, *, Tensor(a!)? grad_input, Tensor(b!)? grad_weight) -> (Tensor(a!), Tensor(b!))
  python_module: nn
  dispatch:
    CUDA: legacy::cuda::_thnn_conv_depthwise2d_backward_out

- func: thnn_conv_depthwise2d_backward.output_mask(Tensor grad_output, Tensor self, Tensor weight, int[2] kernel_size, int[2] stride, int[2] padding, int[2] dilation, bool[2] output_mask) -> (Tensor grad_input, Tensor grad_weight)
  python_module: nn
  dispatch:
    CUDA: legacy::cuda::_thnn_conv_depthwise2d_backward

- func: slow_conv3d.out(Tensor self, Tensor weight, int[3] kernel_size, Tensor? bias=None, int[3] stride=1, int[3] padding=0, *, Tensor(a!) out) -> Tensor(a!)
  python_module: nn

- func: slow_conv3d(Tensor self, Tensor weight, int[3] kernel_size, Tensor? bias=None, int[3] stride=1, int[3] padding=0) -> Tensor
  python_module: nn

- func: slow_conv3d_forward.output(Tensor self, Tensor weight, int[3] kernel_size, Tensor? bias, int[3] stride, int[3] padding, *, Tensor(a!) output, Tensor(b!) finput, Tensor(c!) fgrad_input) -> (Tensor(a!), Tensor(b!), Tensor(c!))
  python_module: nn
  dispatch:
    CPU: slow_conv3d_forward_out_cpu

- func: slow_conv3d_forward(Tensor self, Tensor weight, int[3] kernel_size, Tensor? bias, int[3] stride, int[3] padding) -> (Tensor output, Tensor finput, Tensor fgrad_input)
  python_module: nn
  dispatch:
    CPU: slow_conv3d_forward_cpu

- func: slow_conv3d_backward.grad_input(Tensor grad_output, Tensor self, Tensor weight, int[3] kernel_size, int[3] stride, int[3] padding, Tensor finput, Tensor fgrad_input, *, Tensor(a!)? grad_input, Tensor(b!)? grad_weight, Tensor(c!)? grad_bias) -> (Tensor(a!), Tensor(b!), Tensor(c!))
  python_module: nn
  dispatch:
    CPU: slow_conv3d_backward_out_cpu

- func: slow_conv3d_backward.output_mask(Tensor grad_output, Tensor self, Tensor weight, int[3] kernel_size, int[3] stride, int[3] padding, Tensor finput, Tensor fgrad_input, bool[3] output_mask) -> (Tensor grad_input, Tensor grad_weight, Tensor grad_bias)
  python_module: nn
  dispatch:
    CPU: slow_conv3d_backward_cpu

- func: slow_conv_dilated2d(Tensor self, Tensor weight, int[2] kernel_size, Tensor? bias=None, int[2] stride=1, int[2] padding=0, int[2] dilation=1) -> Tensor
  python_module: nn
  dispatch:
    CPU: slow_conv_dilated2d_cpu
    CUDA: slow_conv_dilated2d_cuda

- func: slow_conv_dilated2d_backward(Tensor grad_output, Tensor self, Tensor weight, int[2] kernel_size, int[2] stride, int[2] padding, int[2] dilation, bool[3] output_mask) -> (Tensor grad_input, Tensor grad_weight, Tensor grad_bias)
  python_module: nn
  dispatch:
    CPU: slow_conv_dilated2d_backward_cpu
    CUDA: slow_conv_dilated2d_backward_cuda

- func: slow_conv_dilated3d(Tensor self, Tensor weight, int[3] kernel_size, Tensor? bias=None, int[3] stride=1, int[3] padding=0, int[3] dilation=1) -> Tensor
  python_module: nn
  dispatch:
    CPU: slow_conv_dilated3d_cpu
    CUDA: slow_conv_dilated3d_cuda

- func: slow_conv_dilated3d_backward(Tensor grad_output, Tensor self, Tensor weight, int[3] kernel_size, int[3] stride, int[3] padding, int[3] dilation, bool[3] output_mask) -> (Tensor grad_input, Tensor grad_weight, Tensor grad_bias)
  python_module: nn
  dispatch:
    CPU: slow_conv_dilated3d_backward_cpu
    CUDA: slow_conv_dilated3d_backward_cuda

- func: col2im.out(Tensor self, int[2] output_size, int[2] kernel_size, int[2] dilation, int[2] padding, int[2] stride, *, Tensor(a!) out) -> Tensor(a!)
  python_module: nn
  dispatch:
    CPU: col2im_out_cpu
    CUDA: col2im_out_cuda

- func: col2im(Tensor self, int[2] output_size, int[2] kernel_size, int[2] dilation, int[2] padding, int[2] stride) -> Tensor
  python_module: nn
  dispatch:
    CPU: col2im_cpu
    CUDA: col2im_cuda

- func: col2im_backward.grad_input(Tensor grad_output, int[2] kernel_size, int[2] dilation, int[2] padding, int[2] stride, *, Tensor(a!) grad_input) -> Tensor(a!)
  python_module: nn
  dispatch:
    CPU: col2im_backward_out_cpu
    CUDA: col2im_backward_out_cuda

- func: col2im_backward(Tensor grad_output, int[2] kernel_size, int[2] dilation, int[2] padding, int[2] stride) -> Tensor
  python_module: nn
  dispatch:
    CPU: col2im_backward_cpu
    CUDA: col2im_backward_cuda

- func: im2col.out(Tensor self, int[2] kernel_size, int[2] dilation, int[2] padding, int[2] stride, *, Tensor(a!) out) -> Tensor(a!)
  python_module: nn
  dispatch:
    CPU: im2col_out_cpu
    CUDA: im2col_out_cuda

- func: im2col(Tensor self, int[2] kernel_size, int[2] dilation, int[2] padding, int[2] stride) -> Tensor
  python_module: nn
  dispatch:
    CPU: im2col_cpu
    CUDA: im2col_cuda

- func: im2col_backward.grad_input(Tensor grad_output, int[2] input_size, int[2] kernel_size, int[2] dilation, int[2] padding, int[2] stride, *, Tensor(a!) grad_input) -> Tensor(a!)
  python_module: nn
  dispatch:
    CPU: im2col_backward_out_cpu
    CUDA: im2col_backward_out_cuda

- func: im2col_backward(Tensor grad_output, int[2] input_size, int[2] kernel_size, int[2] dilation, int[2] padding, int[2] stride) -> Tensor
  python_module: nn
  dispatch:
    CPU: im2col_backward_cpu
    CUDA: im2col_backward_cuda

- func: isfinite(Tensor self) -> Tensor
  use_c10_dispatcher: full
  variants: function
  device_guard: False
  supports_named_tensor: True

- func: isinf(Tensor self) -> Tensor
  use_c10_dispatcher: full
  variants: function
  device_guard: False
  supports_named_tensor: True<|MERGE_RESOLUTION|>--- conflicted
+++ resolved
@@ -1187,15 +1187,7 @@
 - func: empty.out(int[] size, *, MemoryFormat? memory_format=None, Tensor(a!) out) -> Tensor(a!)
   device_guard: False
 
-<<<<<<< HEAD
-- func: empty_like(Tensor self, *, MemoryFormat? memory_format=None) -> Tensor
-  device_guard: False
-  supports_named_tensor: True
-
-- func: empty_like.dtype(Tensor self, *, ScalarType dtype, Layout layout, Device device, bool pin_memory=False, MemoryFormat? memory_format=None) -> Tensor
-=======
 - func: empty_like(Tensor self, *, ScalarType? dtype=None, Layout? layout=None, Device? device=None, bool? pin_memory=None, MemoryFormat? memory_format=None) -> Tensor
->>>>>>> fc4706b1
   use_c10_dispatcher: unboxed_only
   device_guard: False
   supports_named_tensor: True
@@ -1368,14 +1360,7 @@
 
 - func: full.out(int[] size, Scalar fill_value, *, Tensor(a!) out) -> Tensor(a!)
 
-<<<<<<< HEAD
-- func: full_like(Tensor self, Scalar fill_value, *, MemoryFormat? memory_format=None) -> Tensor
-  supports_named_tensor: True
-
-- func: full_like.dtype(Tensor self, Scalar fill_value, *, ScalarType dtype, Layout layout, Device device, bool pin_memory=False, MemoryFormat? memory_format=None) -> Tensor
-=======
 - func: full_like(Tensor self, Scalar fill_value, *, ScalarType? dtype=None, Layout? layout=None, Device? device=None, bool? pin_memory=None, MemoryFormat? memory_format=None) -> Tensor
->>>>>>> fc4706b1
   use_c10_dispatcher: unboxed_only
   supports_named_tensor: True
 
@@ -2170,14 +2155,7 @@
 
 - func: ones.out(int[] size, *, Tensor(a!) out) -> Tensor(a!)
 
-<<<<<<< HEAD
-- func: ones_like(Tensor self, *, MemoryFormat? memory_format=None) -> Tensor
-  supports_named_tensor: True
-
-- func: ones_like.dtype(Tensor self, *, ScalarType dtype, Layout layout, Device device, bool pin_memory=False, MemoryFormat? memory_format=None) -> Tensor
-=======
 - func: ones_like(Tensor self, *, ScalarType? dtype=None, Layout? layout=None, Device? device=None, bool? pin_memory=None, MemoryFormat? memory_format=None) -> Tensor
->>>>>>> fc4706b1
   use_c10_dispatcher: unboxed_only
   supports_named_tensor: True
 
@@ -2261,14 +2239,7 @@
 
 - func: rand.generator_out(int[] size, *, Generator? generator, Tensor(a!) out) -> Tensor(a!)
 
-<<<<<<< HEAD
-- func: rand_like(Tensor self, *, MemoryFormat? memory_format=None) -> Tensor
-  supports_named_tensor: True
-
-- func: rand_like.dtype(Tensor self, *, ScalarType dtype, Layout layout, Device device, bool pin_memory=False, MemoryFormat? memory_format=None) -> Tensor
-=======
 - func: rand_like(Tensor self, *, ScalarType? dtype=None, Layout? layout=None, Device? device=None, bool? pin_memory=None, MemoryFormat? memory_format=None) -> Tensor
->>>>>>> fc4706b1
   use_c10_dispatcher: unboxed_only
   supports_named_tensor: True
 
@@ -2294,16 +2265,7 @@
 
 - func: randint_like(Tensor self, int high, *, ScalarType? dtype=None, Layout? layout=None, Device? device=None, bool? pin_memory=None, MemoryFormat? memory_format=None) -> Tensor
 
-<<<<<<< HEAD
-- func: randint_like.low(Tensor self, int low, int high, *, MemoryFormat? memory_format=None) -> Tensor
-
-- func: randint_like.dtype(Tensor self, int high, *, ScalarType dtype, Layout layout, Device device, bool pin_memory=False, MemoryFormat? memory_format=None) -> Tensor
-  use_c10_dispatcher: unboxed_only
-
-- func: randint_like.low_dtype(Tensor self, int low, int high, *, ScalarType dtype, Layout layout, Device device, bool pin_memory=False, MemoryFormat? memory_format=None) -> Tensor
-=======
 - func: randint_like.low_dtype(Tensor self, int low, int high, *, ScalarType? dtype=None, Layout? layout=None, Device? device=None, bool? pin_memory=None, MemoryFormat? memory_format=None) -> Tensor
->>>>>>> fc4706b1
   use_c10_dispatcher: unboxed_only
 
 - func: randn(int[] size, *, ScalarType? dtype=None, Layout? layout=None, Device? device=None, bool? pin_memory=None) -> Tensor
@@ -2324,14 +2286,7 @@
 
 - func: randn.generator_out(int[] size, *, Generator? generator, Tensor(a!) out) -> Tensor(a!)
 
-<<<<<<< HEAD
-- func: randn_like(Tensor self, *, MemoryFormat? memory_format=None) -> Tensor
-  supports_named_tensor: True
-
-- func: randn_like.dtype(Tensor self, *, ScalarType dtype, Layout layout, Device device, bool pin_memory=False, MemoryFormat? memory_format=None) -> Tensor
-=======
 - func: randn_like(Tensor self, *, ScalarType? dtype=None, Layout? layout=None, Device? device=None, bool? pin_memory=None, MemoryFormat? memory_format=None) -> Tensor
->>>>>>> fc4706b1
   use_c10_dispatcher: unboxed_only
   supports_named_tensor: True
 
@@ -3123,14 +3078,7 @@
 
 - func: zeros.out(int[] size, *, Tensor(a!) out) -> Tensor(a!)
 
-<<<<<<< HEAD
-- func: zeros_like(Tensor self, *, MemoryFormat? memory_format=None) -> Tensor
-  supports_named_tensor: True
-
-- func: zeros_like.dtype(Tensor self, *, ScalarType dtype, Layout layout, Device device, bool pin_memory=False, MemoryFormat? memory_format=None) -> Tensor
-=======
 - func: zeros_like(Tensor self, *, ScalarType? dtype=None, Layout? layout=None, Device? device=None, bool? pin_memory=None, MemoryFormat? memory_format=None) -> Tensor
->>>>>>> fc4706b1
   use_c10_dispatcher: unboxed_only
   supports_named_tensor: True
 
